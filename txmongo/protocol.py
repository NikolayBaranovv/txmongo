# Copyright 2009-2014 The TxMongo Developers.  All rights reserved.
# Use of this source code is governed by the Apache License that can be
# found in the LICENSE file.

"""
Low level connection to Mongo.

This module contains the wire protocol implementation for txmongo.
The various constants from the protocol are available as constants.

This implementation requires pymongo so that as much of the
implementation can be shared. This includes BSON encoding and
decoding as well as Exception types, when applicable.
"""

import base64
import hashlib
<<<<<<< HEAD
=======

from bson import BSON, SON, Binary
from collections import namedtuple
from hashlib import sha1
>>>>>>> 01fa24ab
import hmac
import logging
import struct
from collections import namedtuple
from hashlib import sha1
from random import SystemRandom

from bson import BSON, SON, Binary
from pymongo import auth
from pymongo.errors import AutoReconnect, ConnectionFailure, DuplicateKeyError, OperationFailure, \
<<<<<<< HEAD
    NotPrimaryError, CursorNotFound
from twisted.internet import defer, protocol, error
from twisted.python import failure, log

from txmongo.utils import get_err

try:
    from hashlib import pbkdf2_hmac as _hi
except ImportError:
=======
    CursorNotFound
from random import SystemRandom
import struct
from twisted.internet import defer, protocol, error
from twisted.python import failure, log
from txmongo.utils import get_err

try:
    from pymongo.errors import NotPrimaryError
except ImportError:
    # For pymongo < 3.12
    from pymongo.errors import NotMasterError as NotPrimaryError

try:
    from hashlib import pbkdf2_hmac as _hi
except ImportError:
>>>>>>> 01fa24ab
    def _hi(hash_name, data, salt, iterations):
        """A simple implementation of PBKDF2-HMAC."""
        mac = hmac.HMAC(data, None, getattr(hashlib, hash_name))

        def _digest(msg, mac=mac):
            """Get a digest for msg."""
            _mac = mac.copy()
            _mac.update(msg)
            return _mac.digest()

        from_bytes = int.from_bytes
        to_bytes = int.to_bytes

        _u1 = _digest(salt + b'\x00\x00\x00\x01')
        _ui = from_bytes(_u1, 'big')
        for _ in range(iterations - 1):
            _u1 = _digest(_u1)
            _ui ^= from_bytes(_u1, 'big')
        return to_bytes(_ui, mac.digest_size, 'big')


INT_MAX = 2147483647

OP_REPLY = 1
OP_MSG = 1000
OP_UPDATE = 2001
OP_INSERT = 2002
OP_QUERY = 2004
OP_GETMORE = 2005
OP_DELETE = 2006
OP_KILL_CURSORS = 2007

OP_NAMES = {
    OP_REPLY: "REPLY",
    OP_MSG: "MSG",
    OP_UPDATE: "UPDATE",
    OP_INSERT: "INSERT",
    OP_QUERY: "QUERY",
    OP_GETMORE: "GETMORE",
    OP_DELETE: "DELETE",
    OP_KILL_CURSORS: "KILL_CURSORS"
}

DELETE_SINGLE_REMOVE = 1 << 0

QUERY_TAILABLE_CURSOR = 1 << 1
QUERY_SLAVE_OK = 1 << 2
QUERY_OPLOG_REPLAY = 1 << 3
QUERY_NO_CURSOR_TIMEOUT = 1 << 4
QUERY_AWAIT_DATA = 1 << 5
QUERY_EXHAUST = 1 << 6
QUERY_PARTIAL = 1 << 7

REPLY_CURSOR_NOT_FOUND = 1 << 0
REPLY_QUERY_FAILURE = 1 << 1
REPLY_SHARD_CONFIG_STALE = 1 << 2
REPLY_AWAIT_CAPABLE = 1 << 3

UPDATE_UPSERT = 1 << 0
UPDATE_MULTI = 1 << 1

INSERT_CONTINUE_ON_ERROR = 1 << 0

Msg = namedtuple("Msg", ["len", "request_id", "response_to", "opcode", "message"])


class KillCursors(namedtuple("KillCursors", ["len", "request_id", "response_to", "opcode",
                                             "zero", "n_cursors", "cursors"])):
    def __new__(cls, length=0, request_id=0, response_to=0, opcode=OP_KILL_CURSORS,
                zero=0, n_cursors=0, cursors=None, **kwargs):

        n_cursors = len(cursors)
        return super().__new__(cls, length, request_id, response_to,
                                               opcode, zero, n_cursors, cursors)


class Delete(namedtuple("Delete",
                        ["len", "request_id", "response_to", "opcode", "zero", "collection",
                         "flags", "selector"])):
    def __new__(cls, len=0, request_id=0, response_to=0, opcode=OP_DELETE,
                zero=0, collection='', flags=0, selector=None):
        return super().__new__(cls, len, request_id, response_to,
                                          opcode, zero, collection,
                                          flags, selector)


class Getmore(namedtuple("Getmore", ["len", "request_id", "response_to",
                                     "opcode", "zero", "collection",
                                     "n_to_return", "cursor_id"])):
    def __new__(cls, len=0, request_id=0, response_to=0, opcode=OP_GETMORE,
                zero=0, collection='', n_to_return=-1, cursor_id=-1):
        return super().__new__(cls, len, request_id, response_to,
                                           opcode, zero, collection,
                                           n_to_return, cursor_id)


class Insert(namedtuple("Insert", ["len", "request_id", "response_to",
                                   "opcode", "flags", "collection",
                                   "documents"])):
    def __new__(cls, len=0, request_id=0, response_to=0, opcode=OP_INSERT,
                flags=0, collection='', documents=None):
        return super().__new__(cls, len, request_id, response_to,
                                          opcode, flags, collection, documents)


class Reply(namedtuple("Reply", ["len", "request_id", "response_to", "opcode",
                                 "response_flags", "cursor_id",
                                 "starting_from", "n_returned", "documents"])):
    def __new__(cls, _len=0, request_id=0, response_to=0, opcode=OP_REPLY,
                response_flags=0, cursor_id=0, starting_from=0,
                n_returned=None, documents=None):
        if documents is None:
            documents = []
        if n_returned is None:
            n_returned = len(documents)
        documents = [b if isinstance(b, BSON) else BSON.encode(b) for b in documents]
        return super().__new__(cls, _len, request_id, response_to,
                                         opcode, response_flags, cursor_id,
                                         starting_from, n_returned,
                                         documents)


class Query(namedtuple("Query", ["len", "request_id", "response_to", "opcode",
                                 "flags", "collection", "n_to_skip",
                                 "n_to_return", "query", "fields"])):
    def __new__(cls, len=0, request_id=0, response_to=0, opcode=OP_QUERY,
                flags=0, collection='', n_to_skip=0, n_to_return=-1,
                query=None, fields=None):
        if query is None:
            query = {}
        if not isinstance(query, BSON):
            query = BSON.encode(query)
        if fields is not None and not isinstance(fields, BSON):
            fields = BSON.encode(fields)
        return super().__new__(cls, len, request_id, response_to,
                                         opcode, flags, collection, n_to_skip,
                                         n_to_return, query, fields)


class Update(namedtuple("Update", ["len", "request_id", "response_to",
                                   "opcode", "zero", "collection", "flags",
                                   "selector", "update"])):
    def __new__(cls, len=0, request_id=0, response_to=0, opcode=OP_UPDATE,
                zero=0, collection='', flags=0, selector=None, update=None):
        return super().__new__(cls, len, request_id, response_to,
                                          opcode, zero, collection, flags,
                                          selector, update)


class MongoClientProtocol(protocol.Protocol):
    __request_id = 1

    def get_request_id(self):
        return self.__request_id

    def _send(self, io_vector):
        request_id, self.__request_id = self.__request_id, self.__request_id + 1
        if self.__request_id >= INT_MAX:
            self.__request_id = 1
        data_length = sum([len(chunk) for chunk in io_vector]) + 8
        data_req = struct.pack("<ii", data_length, request_id)
        io_vector.insert(0, data_req)
        self.transport.write(b''.join(io_vector))
        return request_id

    def send(self, request):
        opname = OP_NAMES[request.opcode]
        sender = getattr(self, "send_%s" % opname, None)
        if callable(sender):
            return sender(request)
        else:
            log.msg("TxMongo: no sender for opcode '%d'" % request.opcode)

    def send_REPLY(self, request):
        iovec = [struct.pack("<iiiqii", *request[2:8])]
        iovec.extend(request.documents)
        self._send(iovec)

    def send_MSG(self, request):
        iovec = [struct.pack("<ii", *request[2:4]), request.message, b'\x00']
        return self._send(iovec)

    def send_UPDATE(self, request):
        iovec = [struct.pack("<iii", *request[2:5]),
                 request.collection.encode("ascii"), b'\x00',
                 struct.pack("<i", request.flags),
                 request.selector,
                 request.update]
        return self._send(iovec)

    def send_INSERT(self, request):
        iovec = [struct.pack("<iii", *request[2:5]),
                 request.collection.encode("ascii"), b'\x00']
        iovec.extend(request.documents)
        return self._send(iovec)

    def send_QUERY(self, request):
        iovec = [struct.pack("<iii", *request[2:5]),
                 request.collection.encode("ascii"), b'\x00',
                 struct.pack("<ii", request.n_to_skip, request.n_to_return),
                 request.query,
                 (request.fields or b'')]
        return self._send(iovec)

    def send_GETMORE(self, request):
        iovec = [struct.pack("<iii", *request[2:5]),
                 request.collection.encode("ascii"), b'\x00',
                 struct.pack("<iq", request.n_to_return, request.cursor_id)]
        return self._send(iovec)

    def send_DELETE(self, request):
        iovec = [struct.pack("<iii", *request[2:5]),
                 request.collection.encode("ascii"), b'\x00',
                 struct.pack("<i", request.flags),
                 request.selector]
        return self._send(iovec)

    def send_KILL_CURSORS(self, request):
        iovec = [struct.pack("<iii", *request[2:5]),
                 struct.pack("<i", len(request.cursors))]

        for cursor in request.cursors:
            iovec.append(struct.pack("<q", cursor))
        return self._send(iovec)


class MongoServerProtocol(protocol.Protocol):
    __decoder = None

    def __init__(self):
        self.__decoder = MongoDecoder()

    def dataReceived(self, data):
        self.__decoder.feed(data)

        try:
            request = next(self.__decoder)
            while request:
                self.handle(request)
                request = next(self.__decoder)
        except Exception as e:
            self.fail(e)

    def handle(self, request):
        opname = OP_NAMES[request.opcode]
        handler = getattr(self, "handle_%s" % opname, None)
        if callable(handler):
            handler(request)
        else:
            log.msg("TxMongo: no handler found for opcode '%d'" % request.opcode)

    def handle_REPLY(self, request):
        pass

    def handle_MSG(self, request):
        pass

    def handle_UPDATE(self, request):
        pass

    def handle_INSERT(self, request):
        pass

    def handle_QUERY(self, request):
        pass

    def handle_GETMORE(self, request):
        pass

    def handle_DELETE(self, request):
        pass

    def handle_KILL_CURSORS(self, request):
        pass

connectionDone = failure.Failure(error.ConnectionDone())
connectionDone.cleanFailure()


class MongoAuthenticationError(Exception):
    pass


class MongoProtocol(MongoServerProtocol, MongoClientProtocol):
    __connection_ready = None
    __deferreds = None

    min_wire_version = None
    max_wire_version = None

    def __init__(self):
        MongoServerProtocol.__init__(self)
        self.__connection_ready = []
        self.__deferreds = {}

        self.__auth_lock = defer.DeferredLock()

    def inflight(self):
        return len(self.__deferreds)

    def connectionMade(self):
        deferreds, self.__connection_ready = self.__connection_ready, []
        if deferreds:
            for df in deferreds:
                df.callback(self)

    def connectionLost(self, reason=connectionDone):
        # We need to clear factory.instance before failing deferreds
        # because client code might immediately re-issue query when
        # it catches AutoReconnect, so we must invalidate current
        # connection before. Factory.clientConnectionFailed() is called
        # too late.
        self.factory.setInstance(None, reason)

        if self.__deferreds:
            deferreds, self.__deferreds = self.__deferreds, {}
            for df in deferreds.values():
                df.errback(AutoReconnect("TxMongo lost connection to MongoDB."))
        deferreds, self.__connection_ready = self.__connection_ready, []
        if deferreds:
            for df in deferreds:
                df.errback(AutoReconnect("TxMongo lost connection to MongoDB."))

        protocol.Protocol.connectionLost(self, reason)

    def connectionReady(self):
        if self.transport:
            log.msg("TxMongo: connection to MongoDB established.", logLevel=logging.INFO)
            return defer.succeed(None)
        if not self.__connection_ready:
            self.__connection_ready = []

        def on_cancel(d):
            self.__connection_ready.remove(d)

        df = defer.Deferred(on_cancel)
        self.__connection_ready.append(df)
        return df

    def __wait_for_reply_to(self, request_id):
        def on_cancel(_):
            del self.__deferreds[request_id]
        df = defer.Deferred(on_cancel)
        self.__deferreds[request_id] = df
        return df

    def send_GETMORE(self, request):
        request_id = MongoClientProtocol.send_GETMORE(self, request)
        return self.__wait_for_reply_to(request_id)

    def send_QUERY(self, request):
        request_id = MongoClientProtocol.send_QUERY(self, request)
        return self.__wait_for_reply_to(request_id)

    def handle_REPLY(self, request):
        if request.response_to in self.__deferreds:
            df = self.__deferreds.pop(request.response_to)
            if request.response_flags & REPLY_QUERY_FAILURE:
                doc = request.documents[0].decode()
                code = doc.get("code")
                msg = "TxMongo: " + doc.get("$err", "Unknown error")
                fail_conn = False
                if code == 13435:
                    err = NotPrimaryError(msg)
                    fail_conn = True
                else:
                    err = OperationFailure(msg, code)
                df.errback(err)
                if fail_conn:
                    self.transport.loseConnection()
            elif request.response_flags & REPLY_CURSOR_NOT_FOUND:
                # Inspired by pymongo handling
                msg = "Cursor not found, cursor id: %d" % (request.cursor_id,)
                errobj = {"ok": 0, "errmsg": msg, "code": 43}  
                df.errback(CursorNotFound(msg, 43, errobj))
            else:
                df.callback(request)

    def fail(self, reason):
        log.err(str(reason))
        self.transport.loseConnection()

    def get_last_error(self, db, **options):
        command = SON([("getlasterror", 1)])
        db = "%s.$cmd" % db.split('.', 1)[0]
        command.update(options)

        def on_reply(reply):
            assert len(reply.documents) == 1

            document = reply.documents[0].decode()
            err = get_err(document, None)
            code = document.get("code", None)

            if err is not None:
                if code == 11000:
                    raise DuplicateKeyError(err, code = code)
                else:
                    raise OperationFailure(err, code = code)

            return document

        query = Query(collection=db, query=command)
        return self.send_QUERY(query).addCallback(on_reply)


    def set_wire_versions(self, min_wire_version, max_wire_version):
        self.min_wire_version = min_wire_version
        self.max_wire_version = max_wire_version

    def __run_command(self, database, query):
        cmd_collection = str(database) + ".$cmd"
        return self.send_QUERY(Query(collection=cmd_collection, query=query))\
            .addCallback(lambda response: response.documents[0].decode())

    @defer.inlineCallbacks
    def authenticate_mongo_cr(self, database_name, username, password):
        result = yield self.__run_command(database_name, {"getnonce": 1})

        if not result["ok"]:
            raise MongoAuthenticationError(result["errmsg"])

        nonce = result["nonce"]

        auth_cmd = SON(authenticate=1)
        auth_cmd["user"] = str(username)
        auth_cmd["nonce"] = nonce
        auth_cmd["key"] = auth._auth_key(nonce, username, password)

        result = yield self.__run_command(database_name, auth_cmd)

        if not result["ok"]:
            raise MongoAuthenticationError(result["errmsg"])

        defer.returnValue(result)

    @defer.inlineCallbacks
    def authenticate_scram_sha1(self, database_name, username, password):
        # Totally stolen from pymongo.auth
        user = username.replace('=', "=3D").replace(',', "=2C")
        nonce = base64.standard_b64encode(str(SystemRandom().random()).encode('ascii'))[2:]
        first_bare = "n={0},r={1}".format(user, nonce.decode()).encode('ascii')

        cmd = SON([("saslStart", 1),
                   ("mechanism", "SCRAM-SHA-1"),
                   ("autoAuthorize", 1),
                   ("payload", Binary(b"n,," + first_bare))])
        result = yield self.__run_command(database_name, cmd)

        server_first = result["payload"]
        parsed = auth._parse_scram_response(server_first)
        iterations = int(parsed[b'i'])
        salt = parsed[b's']
        rnonce = parsed[b'r']
        if not rnonce.startswith(nonce):
            raise MongoAuthenticationError("TxMongo: server returned an invalid nonce.")

        without_proof = b"c=biws,r=" + rnonce
        salted_pass = _hi('sha1', auth._password_digest(username, password).encode("utf-8"),
                          base64.standard_b64decode(salt),
                          iterations)
        client_key = hmac.HMAC(salted_pass, b"Client Key", sha1).digest()
        stored_key = sha1(client_key).digest()
        auth_msg = b','.join((first_bare, server_first, without_proof))
        client_sig = hmac.HMAC(stored_key, auth_msg, sha1).digest()
        client_proof = b"p=" + base64.standard_b64encode(auth._xor(client_key, client_sig))
        client_final = b','.join((without_proof, client_proof))

        server_key = hmac.HMAC(salted_pass, b"Server Key", sha1).digest()
        server_sig = base64.standard_b64encode(
            hmac.HMAC(server_key, auth_msg, sha1).digest())

        cmd = SON([("saslContinue", 1),
                   ("conversationId", result["conversationId"]),
                   ("payload", Binary(client_final))])
        result = yield self.__run_command(database_name, cmd)

        if not result["ok"]:
            raise MongoAuthenticationError("TxMongo: authentication failed.")

        parsed = auth._parse_scram_response(result["payload"])
        if parsed[b'v'] != server_sig:
            raise MongoAuthenticationError("TxMongo: server returned an invalid signature.")

        # Depending on how it's configured, Cyrus SASL (which the server uses)
        # requires a third empty challenge.
        if not result["done"]:
            cmd = SON([("saslContinue", 1),
                       ("conversationId", result["conversationId"]),
                       ("payload", Binary(b''))])
            result = yield self.__run_command(database_name, cmd)
            if not result["done"]:
                raise MongoAuthenticationError("TxMongo: SASL conversation failed to complete.")

    @defer.inlineCallbacks
    def authenticate_mongo_x509(self,  database_name, username, password):
        query = SON([("authenticate", 1),
                     ("mechanism", "MONGODB-X509"),
                     ("user", username)])
        result = yield self.__run_command("$external", query)
        if not result["ok"]:
            raise MongoAuthenticationError(result["errmsg"])
        defer.returnValue(result)

    @defer.inlineCallbacks
    def authenticate(self, database_name, username, password, mechanism):
        database_name = str(database_name)
        username = str(username)
        password = str(password)

        yield self.__auth_lock.acquire()

        try:
            if mechanism == "MONGODB-CR":
                auth_func = self.authenticate_mongo_cr
            elif mechanism == "SCRAM-SHA-1":
                auth_func = self.authenticate_scram_sha1
            elif mechanism == "MONGODB-X509":
                auth_func = self.authenticate_mongo_x509
            elif mechanism == "DEFAULT":
                if self.max_wire_version >= 3:
                    auth_func = self.authenticate_scram_sha1
                else:
                    auth_func = self.authenticate_mongo_cr
            else:
                raise MongoAuthenticationError(
                    "TxMongo: Unknown authentication mechanism: {0}".format(mechanism))

            result = yield auth_func(database_name, username, password)
            defer.returnValue(result)
        finally:
            self.__auth_lock.release()


class MongoDecoder:
    dataBuffer = None

    def __init__(self):
        self.dataBuffer = b''

    def feed(self, data):
        self.dataBuffer += data

    def __next__(self):
        if len(self.dataBuffer) < 16:
            return None
        message_length, = struct.unpack("<i", self.dataBuffer[:4])
        if len(self.dataBuffer) < message_length:
            return None
        if message_length < 16:
            raise ConnectionFailure()
        message_data = self.dataBuffer[:message_length]
        self.dataBuffer = self.dataBuffer[message_length:]
        return self.decode(message_data)
    next = __next__

    @staticmethod
    def decode(message_data):
        message_length = len(message_data)
        header = struct.unpack("<iiii", message_data[:16])
        opcode = header[3]
        if opcode == OP_UPDATE:
            zero, = struct.unpack("<i", message_data[16:20])
            if zero != 0:
                raise ConnectionFailure()
            name = message_data[20:].split(b"\x00", 1)[0]
            offset = 20 + len(name) + 1
            flags, = struct.unpack("<i", message_data[offset:offset + 4])
            offset += 4
            selector_length, = struct.unpack("<i", message_data[offset:offset + 4])
            selector = BSON(message_data[offset:offset + selector_length])
            offset += selector_length
            update_length, = struct.unpack("<i", message_data[offset:offset + 4])
            update = BSON(message_data[offset:offset + update_length])
            return Update(*(header + (zero, name, flags, selector, update)))
        elif opcode == OP_INSERT:
            flags, = struct.unpack("<i", message_data[16:20])
            name = message_data[20:].split(b"\x00", 1)[0]
            offset = 20 + len(name) + 1
            docs = []
            while offset < len(message_data):
                document_length, = struct.unpack("<i", message_data[offset:offset + 4])
                docdata = message_data[offset:offset + document_length]
                doc = BSON(docdata)
                docs.append(doc)
                offset += document_length
            return Insert(*(header + (flags, name, docs)))
        elif opcode == OP_QUERY:
            flags, = struct.unpack("<i", message_data[16:20])
            name = message_data[20:].split(b"\x00", 1)[0]
            offset = 20 + len(name) + 1
            number_to_skip, number_to_return = struct.unpack("<ii", message_data[offset:offset + 8])
            offset += 8
            query_length, = struct.unpack("<i", message_data[offset:offset + 4])
            query_data = message_data[offset:offset + query_length]
            query = BSON(query_data)
            offset += query_length
            fields = None
            if message_length > offset:
                fields_length, = struct.unpack("<i", message_data[offset:offset + 4])
                fields = BSON(message_data[offset:offset + fields_length])
            return Query(*(header + (flags, name, number_to_skip, number_to_return, query, fields)))
        elif opcode == OP_GETMORE:
            zero, = struct.unpack("<i", message_data[16:20])
            if zero != 0:
                raise ConnectionFailure()
            name = message_data[20:].split(b"\x00", 1)[0]
            offset = 20 + len(name) + 1
            number_to_return, cursorid = struct.unpack("<iq", message_data[offset:offset + 12])
            return Getmore(*(header + (zero, name, number_to_return, cursorid)))
        elif opcode == OP_DELETE:
            zero, = struct.unpack("<i", message_data[16:20])
            if zero != 0:
                raise ConnectionFailure()
            name = message_data[20:].split(b"\x00", 1)[0]
            offset = 20 + len(name) + 1
            flags, = struct.unpack("<i", message_data[offset:offset + 4])
            offset += 4
            selector = BSON(message_data[offset:])
            return Delete(*(header + (zero, name, flags, selector)))
        elif opcode == OP_KILL_CURSORS:
            cursors = struct.unpack("<ii", message_data[16:24])
            if cursors[0] != 0:
                raise ConnectionFailure()
            offset = 24
            cursor_list = []
            for i in range(cursors[1]):
                cursor, = struct.unpack("<q", message_data[offset:offset + 8])
                cursor_list.append(cursor)
                offset += 8
            return KillCursors(*(header + cursors + (cursor_list,)))
        elif opcode == OP_MSG:
            if message_data[-1] != b"\x00":
                raise ConnectionFailure()
            return Msg(*(header + (message_data[16:-1].decode("ascii"),)))
        elif opcode == OP_REPLY:
            reply = struct.unpack("<iqii", message_data[16:36])
            docs = []
            offset = 36
            for i in range(reply[3]):
                document_length, = struct.unpack("<i", message_data[offset:offset + 4])
                if document_length > (message_length - offset):
                    raise ConnectionFailure()
                docdata = message_data[offset:offset + document_length]
                doc = BSON(docdata)
                docs.append(doc)
                offset += document_length
            return Reply(*(header + reply + (docs,)))
        else:
            raise ConnectionFailure()<|MERGE_RESOLUTION|>--- conflicted
+++ resolved
@@ -15,13 +15,10 @@
 
 import base64
 import hashlib
-<<<<<<< HEAD
-=======
 
 from bson import BSON, SON, Binary
 from collections import namedtuple
 from hashlib import sha1
->>>>>>> 01fa24ab
 import hmac
 import logging
 import struct
@@ -32,22 +29,12 @@
 from bson import BSON, SON, Binary
 from pymongo import auth
 from pymongo.errors import AutoReconnect, ConnectionFailure, DuplicateKeyError, OperationFailure, \
-<<<<<<< HEAD
-    NotPrimaryError, CursorNotFound
-from twisted.internet import defer, protocol, error
-from twisted.python import failure, log
-
-from txmongo.utils import get_err
-
-try:
-    from hashlib import pbkdf2_hmac as _hi
-except ImportError:
-=======
     CursorNotFound
 from random import SystemRandom
 import struct
 from twisted.internet import defer, protocol, error
 from twisted.python import failure, log
+
 from txmongo.utils import get_err
 
 try:
@@ -59,7 +46,6 @@
 try:
     from hashlib import pbkdf2_hmac as _hi
 except ImportError:
->>>>>>> 01fa24ab
     def _hi(hash_name, data, salt, iterations):
         """A simple implementation of PBKDF2-HMAC."""
         mac = hmac.HMAC(data, None, getattr(hashlib, hash_name))

# Copyright 2009-2014 The TxMongo Developers.  All rights reserved.
# Use of this source code is governed by the Apache License that can be
# found in the LICENSE file.

"""
Low level connection to Mongo.

This module contains the wire protocol implementation for txmongo.
The various constants from the protocol are available as constants.

This implementation requires pymongo so that as much of the
implementation can be shared. This includes BSON encoding and
decoding as well as Exception types, when applicable.
"""

import base64
import hashlib
import hmac
import logging
import struct
<<<<<<< HEAD
from collections import namedtuple
=======
from abc import ABCMeta, abstractmethod
>>>>>>> f1a046ad
from dataclasses import dataclass, field
from hashlib import sha1
from random import SystemRandom
from typing import Dict, List

import bson
<<<<<<< HEAD
from bson import BSON, SON, Binary
=======
from bson import SON, Binary, CodecOptions
>>>>>>> f1a046ad
from pymongo import auth
from pymongo.errors import (
    AutoReconnect,
    ConnectionFailure,
    CursorNotFound,
    NotPrimaryError,
    OperationFailure,
)
from twisted.internet import defer, error, protocol
from twisted.python import failure, log

try:
    from hashlib import pbkdf2_hmac as _hi
except ImportError:

    def _hi(hash_name, data, salt, iterations):
        """A simple implementation of PBKDF2-HMAC."""
        mac = hmac.HMAC(data, None, getattr(hashlib, hash_name))

        def _digest(msg, mac=mac):
            """Get a digest for msg."""
            _mac = mac.copy()
            _mac.update(msg)
            return _mac.digest()

        from_bytes = int.from_bytes
        to_bytes = int.to_bytes

        _u1 = _digest(salt + b"\x00\x00\x00\x01")
        _ui = from_bytes(_u1, "big")
        for _ in range(iterations - 1):
            _u1 = _digest(_u1)
            _ui ^= from_bytes(_u1, "big")
        return to_bytes(_ui, mac.digest_size, "big")


INT_MAX = 2147483647

OP_REPLY = 1
<<<<<<< HEAD
OP_UPDATE = 2001
OP_INSERT = 2002
OP_QUERY = 2004
OP_GETMORE = 2005
OP_DELETE = 2006
OP_KILL_CURSORS = 2007
OP_COMPRESSED = 2012
OP_MSG = 2013

OP_NAMES = {
    OP_REPLY: "REPLY",
    OP_UPDATE: "UPDATE",
    OP_INSERT: "INSERT",
    OP_QUERY: "QUERY",
    OP_GETMORE: "GETMORE",
    OP_DELETE: "DELETE",
    OP_KILL_CURSORS: "KILL_CURSORS",
    OP_COMPRESSED: "COMPRESSED",
    OP_MSG: "MSG",
}

DELETE_SINGLE_REMOVE = 1 << 0
=======
OP_QUERY = 2004
OP_COMPRESSED = 2012
OP_MSG = 2013


@dataclass
class BaseMessage:
    request_id: int = 0
    response_to: int = 0

    @classmethod
    @abstractmethod
    def opcode(cls) -> int: ...

    def encode(self, request_id: int) -> bytes:
        payload = self._payload()
        return b"".join(
            [
                struct.pack(
                    "<iiii",
                    sum(map(len, payload)) + 4 * 4,
                    request_id,
                    self.response_to,
                    self.opcode(),
                ),
                *payload,
            ]
        )

    @abstractmethod
    def _payload(self) -> List[bytes]: ...

    @classmethod
    @abstractmethod
    def decode(
        cls, request_id: int, response_to: int, opcode: int, message_data: bytes
    ) -> "BaseMessage": ...

>>>>>>> f1a046ad

QUERY_TAILABLE_CURSOR = 1 << 1
QUERY_SLAVE_OK = 1 << 2
QUERY_OPLOG_REPLAY = 1 << 3
QUERY_NO_CURSOR_TIMEOUT = 1 << 4
QUERY_AWAIT_DATA = 1 << 5
QUERY_EXHAUST = 1 << 6
QUERY_PARTIAL = 1 << 7


@dataclass
class Query(BaseMessage):
    flags: int = 0
    collection: str = ""
    n_to_skip: int = 0
    n_to_return: int = -1
    query: bytes = bson.encode({})
    fields: bytes = None

    @classmethod
    def opcode(cls):
        return OP_QUERY

    def _payload(self) -> List[bytes]:
        return [
            struct.pack("<i", self.flags),
            self.collection.encode("ascii"),
            b"\x00",
            struct.pack("<ii", self.n_to_skip, self.n_to_return),
            self.query,
            self.fields or b"",
        ]

    @classmethod
    def decode(
        cls, request_id: int, response_to: int, opcode: int, message_data: bytes
    ) -> "Query":
        (flags,) = struct.unpack("<i", message_data[16:20])
        name = message_data[20:].split(b"\x00", 1)[0]
        offset = 20 + len(name) + 1
        number_to_skip, number_to_return = struct.unpack(
            "<ii", message_data[offset : offset + 8]
        )
        offset += 8
        (query_length,) = struct.unpack("<i", message_data[offset : offset + 4])
        query_data = message_data[offset : offset + query_length]
        offset += query_length
        fields = None
        if len(message_data) > offset:
            (fields_length,) = struct.unpack("<i", message_data[offset : offset + 4])
            fields = message_data[offset : offset + fields_length]
        return Query(
            request_id=request_id,
            response_to=response_to,
            flags=flags,
            collection=name.decode(),
            n_to_skip=number_to_skip,
            n_to_return=number_to_return,
            query=query_data,
            fields=fields,
        )


REPLY_CURSOR_NOT_FOUND = 1 << 0
REPLY_QUERY_FAILURE = 1 << 1
REPLY_SHARD_CONFIG_STALE = 1 << 2
REPLY_AWAIT_CAPABLE = 1 << 3

<<<<<<< HEAD
UPDATE_UPSERT = 1 << 0
UPDATE_MULTI = 1 << 1

INSERT_CONTINUE_ON_ERROR = 1 << 0


class KillCursors(
    namedtuple(
        "KillCursors",
        ["len", "request_id", "response_to", "opcode", "zero", "n_cursors", "cursors"],
    )
):
    def __new__(
        cls,
        length=0,
        request_id=0,
        response_to=0,
        opcode=OP_KILL_CURSORS,
        zero=0,
        n_cursors=0,
        cursors=None,
        **kwargs,
    ):

        n_cursors = len(cursors)
        return super().__new__(
            cls, length, request_id, response_to, opcode, zero, n_cursors, cursors
        )
=======
>>>>>>> f1a046ad

@dataclass
class Reply(BaseMessage):
    response_flags: int = 0
    cursor_id: int = 0
    starting_from: int = 0
    documents: List[bytes] = None

    @classmethod
    def opcode(cls):
        return OP_REPLY

    def _payload(self) -> List[bytes]:
        return [
            struct.pack(
                "<iqii",
                self.response_flags,
                self.cursor_id,
                self.starting_from,
                len(self.documents),
            ),
            *self.documents,
        ]

    @classmethod
    def decode(
        cls, request_id: int, response_to: int, opcode: int, message_data: bytes
    ) -> "Reply":
        msg_len = len(message_data)
        (response_flags, cursor_id, starting_from, n_returned) = struct.unpack(
            "<iqii", message_data[16:36]
        )
        docs = []
        offset = 36
        for i in range(n_returned):
            (document_length,) = struct.unpack("<i", message_data[offset : offset + 4])
            if document_length > (msg_len - offset):
                raise ConnectionFailure()
            doc = message_data[offset : offset + document_length]
            docs.append(doc)
            offset += document_length

        return Reply(
            request_id=request_id,
            response_to=response_to,
            response_flags=response_flags,
            cursor_id=cursor_id,
            starting_from=starting_from,
            documents=docs,
        )


OP_MSG_CHECKSUM_PRESENT = 1 << 0
OP_MSG_MORE_TO_COME = 1 << 1
OP_MSG_EXHAUST_ALLOWED = 1 << 16


@dataclass
class Msg(BaseMessage):
    body: bytes = bson.encode({})
    flag_bits: int = 0
    payload: Dict[str, List[bytes]] = field(default_factory=dict)

    @classmethod
    def opcode(cls):
        return OP_MSG

    @classmethod
    def create_flag_bits(cls, not_more_to_come: bool) -> int:
        return 0 if not_more_to_come else OP_MSG_MORE_TO_COME

    def size_in_bytes(self) -> int:
        """return estimated overall message length including messageLength and requestID"""
        # checksum is not added since we don't support it for now
        return (
            4 * 4  # header
            + 4  # flatBits
            + 1  # payloadType
            + len(self.body)  # body length
            + sum(
                (
                    1  # payloadType
                    + len(key.encode("ascii"))  # identifier
                    + 1  # closing NULL of identifier
                    + sum(len(doc) for doc in docs)  # payload
                )
                for key, docs in self.payload.items()
            )
        )

    def _payload(self) -> List[bytes]:
        """return list of bytes objects to be sent over the wire,
        excluding leading messageLength and requestID"""
        output = [
            struct.pack("<i", self.flag_bits),
            # section with payloadType=0
            b"\x00",
            self.body,
        ]
        for arg_name, docs in self.payload.items():
            # section with payloadType=1
            payload = [arg_name.encode("ascii"), b"\x00", *docs]
            output.extend(
                [
                    b"\x01",
                    struct.pack("<i", 4 + sum(len(x) for x in payload)),
                    *payload,
                ]
            )
        return output

    @classmethod
    def decode(
        cls, request_id: int, response_to: int, opcode: int, message_data: bytes
    ) -> "Msg":
        msg_length = len(message_data)
        body = None
        payload: Dict[str, List[bytes]] = {}
        offset = 20
        while offset < msg_length:
            payload_type = message_data[offset]
            offset += 1

            if payload_type == 0:
                bson_size = struct.unpack(
                    "<i",
                    message_data[offset : offset + 4],
                )[0]
                body = message_data[offset : offset + bson_size]
                offset += bson_size

            elif payload_type == 1:
                size = struct.unpack("<i", message_data[offset : offset + 4])[0]
                null_pos = message_data.index(0, offset + 4)
                arg_name = message_data[offset + 4 : null_pos].decode("ascii")
                bsons = []
                bson_offset = null_pos + 1
                while bson_offset - offset < size:
                    bson_size = struct.unpack(
                        "<i", message_data[bson_offset : bson_offset + 4]
                    )[0]
                    bsons.append(message_data[bson_offset : bson_offset + bson_size])
                    bson_offset += bson_size
                payload[arg_name] = bsons
                offset = bson_offset

        return cls(
            request_id=request_id,
            response_to=response_to,
            flag_bits=struct.unpack("<i", message_data[16:20])[0],
            body=body,
            payload=payload,
        )


class MongoDecoder:
    # All BaseMessage subclasses must be defined above this line
    OPCODE_TO_CLASS = {
        subclass.opcode(): subclass for subclass in BaseMessage.__subclasses__()
    }

    dataBuffer = None

    def __init__(self):
        self.dataBuffer = b""

    def feed(self, data):
        self.dataBuffer += data

    def __next__(self):
        if len(self.dataBuffer) < 16:
            return None
        (message_length,) = struct.unpack("<i", self.dataBuffer[:4])
        if len(self.dataBuffer) < message_length:
            return None
        if message_length < 16:
            raise ConnectionFailure()
        message_data = self.dataBuffer[:message_length]
        self.dataBuffer = self.dataBuffer[message_length:]
        return self.decode(message_data)

    next = __next__

    @classmethod
    def decode(cls, message_data) -> BaseMessage:
        (request_id, response_to, opcode) = struct.unpack("<iii", message_data[4:16])
        try:
            msg_class = cls.OPCODE_TO_CLASS[opcode]
        except KeyError:
            log.msg(f"TxMongo: unknown message {opcode=}", logLevel=logging.ERROR)
            raise ConnectionFailure()
        return msg_class.decode(request_id, response_to, opcode, message_data)

<<<<<<< HEAD
@dataclass
class MsgHeader:
    len: int = 0  # FIXME: do we need this?
    request_id: int = 0
    response_to: int = 0
    opcode: int = OP_MSG


OP_MSG_CHECKSUM_PRESENT = 1 << 0
OP_MSG_MORE_TO_COME = 1 << 1
OP_MSG_EXHAUST_ALLOWED = 1 << 16


@dataclass
class Msg:
    body: bytes
    header: MsgHeader = field(default_factory=MsgHeader)
    flag_bits: int = 0
    payload: Dict[str, List[bytes]] = field(default_factory=dict)

    @property
    def opcode(self):
        # FIXME: MongoServerProtocol.handle assumes that message object has an opcode attribute
        #        Maybe we should refactor other messages too. Or get rid of MsgHeader dataclass.
        return self.header.opcode

    @classmethod
    def create_flag_bits(cls, not_more_to_come: bool) -> int:
        return 0 if not_more_to_come else OP_MSG_MORE_TO_COME

    def size_in_bytes(self) -> int:
        """return estimated overll message length including messageLength and requestID"""
        # checksum is not added since we don't support it for now
        return (
            4 * 4  # header
            + 4  # flatBits
            + 1  # payloadType
            + len(self.body)  # body length
            + sum(
                (
                    1  # payloadType
                    + len(key.encode("ascii"))  # identifier
                    + 1  # closing NULL of identifier
                    + sum(len(doc) for doc in docs)  # payload
                )
                for key, docs in self.payload.items()
            )
        )

    def encode(self) -> List[bytes]:
        """return list of bytes objects to be sent over the wire,
        excluding leading messageLength and requestID"""
        iovec = [
            struct.pack(
                "<iii", self.header.response_to, self.header.opcode, self.flag_bits
            ),
            # section with payloadType=0
            b"\x00",
            self.body,
        ]
        for arg_name, docs in self.payload.items():
            # section with payloadType=1
            payload = [arg_name.encode("ascii"), b"\x00", *docs]
            iovec.extend(
                [
                    b"\x01",
                    struct.pack("<i", 4 + sum(len(x) for x in payload)),
                    *payload,
                ]
            )
        return iovec


class MongoClientProtocol(protocol.Protocol):
=======

class MongoSenderProtocol(protocol.Protocol):
>>>>>>> f1a046ad
    __request_id = 1

    def get_request_id(self):
        return self.__request_id

    def _send(self, request: BaseMessage):
        request_id, self.__request_id = self.__request_id, self.__request_id + 1
        if self.__request_id >= INT_MAX:
            self.__request_id = 1
<<<<<<< HEAD
        data_length = sum(len(chunk) for chunk in io_vector) + 8
        data_req = struct.pack("<ii", data_length, request_id)
        io_vector.insert(0, data_req)
        self.transport.write(b"".join(io_vector))
        return request_id

    def send(self, request):
        opname = OP_NAMES[request.opcode]
        sender = getattr(self, "send_%s" % opname, None)
        if callable(sender):
            return sender(request)
        else:
            log.msg("TxMongo: no sender for opcode '%d'" % request.opcode)

    def send_REPLY(self, request):
        iovec = [struct.pack("<iiiqii", *request[2:8])]
        iovec.extend(request.documents)
        self._send(iovec)

    def send_UPDATE(self, request):
        iovec = [
            struct.pack("<iii", *request[2:5]),
            request.collection.encode("ascii"),
            b"\x00",
            struct.pack("<i", request.flags),
            request.selector,
            request.update,
        ]
        return self._send(iovec)

    def send_INSERT(self, request):
        iovec = [
            struct.pack("<iii", *request[2:5]),
            request.collection.encode("ascii"),
            b"\x00",
        ]
        iovec.extend(request.documents)
        return self._send(iovec)

    def send_QUERY(self, request):
        iovec = [
            struct.pack("<iii", *request[2:5]),
            request.collection.encode("ascii"),
            b"\x00",
            struct.pack("<ii", request.n_to_skip, request.n_to_return),
            request.query,
            (request.fields or b""),
        ]
        return self._send(iovec)

    def send_GETMORE(self, request):
        iovec = [
            struct.pack("<iii", *request[2:5]),
            request.collection.encode("ascii"),
            b"\x00",
            struct.pack("<iq", request.n_to_return, request.cursor_id),
        ]
        return self._send(iovec)

    def send_DELETE(self, request):
        iovec = [
            struct.pack("<iii", *request[2:5]),
            request.collection.encode("ascii"),
            b"\x00",
            struct.pack("<i", request.flags),
            request.selector,
        ]
        return self._send(iovec)

    def send_KILL_CURSORS(self, request):
        iovec = [
            struct.pack("<iii", *request[2:5]),
            struct.pack("<i", len(request.cursors)),
        ]

        for cursor in request.cursors:
            iovec.append(struct.pack("<q", cursor))
        return self._send(iovec)

    def send_MSG(self, msg: Msg) -> int:
        return self._send(msg.encode())


class MongoServerProtocol(protocol.Protocol):
    __decoder = None
=======
        self.transport.write(request.encode(request_id))
        return request_id


class MongoReceiverProtocol(protocol.Protocol, metaclass=ABCMeta):
    __decoder: MongoDecoder
>>>>>>> f1a046ad

    def __init__(self):
        self.__decoder = MongoDecoder()

    def dataReceived(self, data):
        self.__decoder.feed(data)

        try:
            request = next(self.__decoder)
            while request:
                self.handle(request)
                request = next(self.__decoder)
        except Exception as e:
            self.fail(e)

<<<<<<< HEAD
    def handle(self, request):
        opname = OP_NAMES[request.opcode]
        handler = getattr(self, "handle_%s" % opname, None)
        if callable(handler):
            handler(request)
        else:
            log.msg("TxMongo: no handler found for opcode '%d'" % request.opcode)

    def handle_REPLY(self, request):
        pass

    def handle_UPDATE(self, request):
        pass

    def handle_INSERT(self, request):
        pass

    def handle_QUERY(self, request):
        pass

    def handle_GETMORE(self, request):
        pass

    def handle_DELETE(self, request):
        pass
=======
    def fail(self, reason):
        log.err(str(reason))
        self.transport.loseConnection()
>>>>>>> f1a046ad

    @abstractmethod
    def handle(self, msg: BaseMessage): ...

    def handle_MSG(self, request):
        pass


connectionDone = failure.Failure(error.ConnectionDone())
connectionDone.cleanFailure()


class MongoAuthenticationError(Exception):
    pass


class MongoProtocol(MongoReceiverProtocol, MongoSenderProtocol):
    __connection_ready = None
    __deferreds = None

    min_wire_version = None
    max_wire_version = None

    max_bson_size = None
    max_write_batch_size = None
    max_message_size = None

    def __init__(self):
        super().__init__()
        self.__connection_ready = []
        self.__deferreds = {}

        self.__auth_lock = defer.DeferredLock()

    def inflight(self):
        return len(self.__deferreds)

    def connectionMade(self):
        deferreds, self.__connection_ready = self.__connection_ready, []
        if deferreds:
            for df in deferreds:
                df.callback(self)

    def connectionLost(self, reason=connectionDone):
        # We need to clear factory.instance before failing deferreds
        # because client code might immediately re-issue query when
        # it catches AutoReconnect, so we must invalidate current
        # connection before. Factory.clientConnectionFailed() is called
        # too late.
        self.factory.setInstance(None, reason)

        if self.__deferreds:
            deferreds, self.__deferreds = self.__deferreds, {}
            for df in deferreds.values():
                df.errback(AutoReconnect("TxMongo lost connection to MongoDB."))
        deferreds, self.__connection_ready = self.__connection_ready, []
        if deferreds:
            for df in deferreds:
                df.errback(AutoReconnect("TxMongo lost connection to MongoDB."))

        protocol.Protocol.connectionLost(self, reason)

    def connectionReady(self):
        if self.transport:
            log.msg(
                "TxMongo: connection to MongoDB established.", logLevel=logging.INFO
            )
            return defer.succeed(None)
        if not self.__connection_ready:
            self.__connection_ready = []

        def on_cancel(d):
            self.__connection_ready.remove(d)

        df = defer.Deferred(on_cancel)
        self.__connection_ready.append(df)
        return df

    def __wait_for_reply_to(self, request_id):
        def on_cancel(_):
            del self.__deferreds[request_id]

        df = defer.Deferred(on_cancel)
        self.__deferreds[request_id] = df
        return df

    def send_query(self, request):
        request_id = self._send(request)
        return self.__wait_for_reply_to(request_id)

    def send_msg(self, msg: Msg) -> defer.Deferred[Msg]:
        """Send Msg (OP_MSG) and return deferred.

        If OP_MSG has OP_MSG_MORE_TO_COME flag set, returns already fired deferred with None as a result.
        """
        request_id = self._send(msg)
        if msg.flag_bits & OP_MSG_MORE_TO_COME:
            return defer.succeed(None)
        return self.__wait_for_reply_to(request_id)

<<<<<<< HEAD
    def send_MSG(self, msg: Msg) -> defer.Deferred:
        request_id = MongoClientProtocol.send_MSG(self, msg)
        if msg.flag_bits & OP_MSG_MORE_TO_COME:
            return defer.succeed(None)
        return self.__wait_for_reply_to(request_id)

    def handle_REPLY(self, request):
=======
    def send_simple_msg(
        self, body: dict, codec_options: CodecOptions
    ) -> defer.Deferred[dict]:
        """Send simple OP_MSG without extracted payload and return parsed response."""

        def on_response(response: Msg):
            reply = bson.decode(response.body, codec_options)
            for key, bin_docs in msg.payload.items():
                reply[key] = [bson.decode(doc, codec_options) for doc in bin_docs]
            return reply

        msg = Msg(body=bson.encode(body, codec_options=codec_options))
        return self.send_msg(msg).addCallback(on_response)

    def handle(self, request: BaseMessage):
        if isinstance(request, Reply):
            self.handle_reply(request)
        elif isinstance(request, Msg):
            self.handle_msg(request)
        else:
            log.msg(
                "TxMongo: no handler found for opcode '%d'" % request.opcode(),
                logLevel=logging.WARNING,
            )

    def handle_reply(self, request):
>>>>>>> f1a046ad
        if request.response_to in self.__deferreds:
            df = self.__deferreds.pop(request.response_to)
            if request.response_flags & REPLY_QUERY_FAILURE:
                doc = bson.decode(request.documents[0])
                code = doc.get("code")
                msg = "TxMongo: " + doc.get("$err", "Unknown error")
                fail_conn = False
                if code == 13435:
                    err = NotPrimaryError(msg)
                    fail_conn = True
                else:
                    err = OperationFailure(msg, code)
                df.errback(err)
                if fail_conn:
                    self.transport.loseConnection()
            elif request.response_flags & REPLY_CURSOR_NOT_FOUND:
                # Inspired by pymongo handling
                msg = "Cursor not found, cursor id: %d" % (request.cursor_id,)
                errobj = {"ok": 0, "errmsg": msg, "code": 43}
                df.errback(CursorNotFound(msg, 43, errobj))
            else:
                df.callback(request)

<<<<<<< HEAD
    def handle_MSG(self, request: Msg):
        if dfr := self.__deferreds.pop(request.header.response_to, None):
            result = bson.decode(request.body)
            for arg_name, bsons in request.payload.items():
                result[arg_name] = [bson.decode(b) for b in bsons]
            dfr.callback(result)

    def fail(self, reason):
        log.err(str(reason))
        self.transport.loseConnection()

    def get_last_error(self, db, **options):
        command = SON([("getlasterror", 1)])
        db = "%s.$cmd" % db.split(".", 1)[0]
        command.update(options)

        def on_reply(reply):
            assert len(reply.documents) == 1

            document = reply.documents[0].decode()
            err = get_err(document, None)
            code = document.get("code", None)

            if err is not None:
                if code == 11000:
                    raise DuplicateKeyError(err, code=code)
                else:
                    raise OperationFailure(err, code=code)

            return document

        query = Query(collection=db, query=command)
        return self.send_QUERY(query).addCallback(on_reply)
=======
    def handle_msg(self, request: Msg):
        if dfr := self.__deferreds.pop(request.response_to, None):
            dfr.callback(request)
>>>>>>> f1a046ad

    def set_wire_versions(self, min_wire_version, max_wire_version):
        self.min_wire_version = min_wire_version
        self.max_wire_version = max_wire_version

    def send_op_query_command(self, database, query):
        cmd_collection = str(database) + ".$cmd"
        return self.send_query(
            Query(collection=cmd_collection, query=bson.encode(query))
        ).addCallback(lambda response: bson.decode(response.documents[0]))

    @defer.inlineCallbacks
    def authenticate_scram_sha1(self, database_name, username, password):
        # Totally stolen from pymongo.auth
        user = username.replace("=", "=3D").replace(",", "=2C")
        nonce = base64.standard_b64encode(str(SystemRandom().random()).encode("ascii"))[
            2:
        ]
        first_bare = "n={0},r={1}".format(user, nonce.decode()).encode("ascii")

        cmd = SON(
            [
                ("saslStart", 1),
                ("mechanism", "SCRAM-SHA-1"),
                ("autoAuthorize", 1),
                ("payload", Binary(b"n,," + first_bare)),
            ]
        )
        result = yield self.send_op_query_command(database_name, cmd)

        server_first = result["payload"]
        parsed = auth._parse_scram_response(server_first)
        iterations = int(parsed[b"i"])
        salt = parsed[b"s"]
        rnonce = parsed[b"r"]
        if not rnonce.startswith(nonce):
            raise MongoAuthenticationError("TxMongo: server returned an invalid nonce.")

        without_proof = b"c=biws,r=" + rnonce
        salted_pass = _hi(
            "sha1",
            auth._password_digest(username, password).encode("utf-8"),
            base64.standard_b64decode(salt),
            iterations,
        )
        client_key = hmac.HMAC(salted_pass, b"Client Key", sha1).digest()
        stored_key = sha1(client_key).digest()
        auth_msg = b",".join((first_bare, server_first, without_proof))
        client_sig = hmac.HMAC(stored_key, auth_msg, sha1).digest()
        client_proof = b"p=" + base64.standard_b64encode(
            auth._xor(client_key, client_sig)
        )
        client_final = b",".join((without_proof, client_proof))

        server_key = hmac.HMAC(salted_pass, b"Server Key", sha1).digest()
        server_sig = base64.standard_b64encode(
            hmac.HMAC(server_key, auth_msg, sha1).digest()
        )

        cmd = SON(
            [
                ("saslContinue", 1),
                ("conversationId", result["conversationId"]),
                ("payload", Binary(client_final)),
            ]
        )
        result = yield self.send_op_query_command(database_name, cmd)

        if not result["ok"]:
            raise MongoAuthenticationError("TxMongo: authentication failed.")

        parsed = auth._parse_scram_response(result["payload"])
        if parsed[b"v"] != server_sig:
            raise MongoAuthenticationError(
                "TxMongo: server returned an invalid signature."
            )

        # Depending on how it's configured, Cyrus SASL (which the server uses)
        # requires a third empty challenge.
        if not result["done"]:
            cmd = SON(
                [
                    ("saslContinue", 1),
                    ("conversationId", result["conversationId"]),
                    ("payload", Binary(b"")),
                ]
            )
            result = yield self.send_op_query_command(database_name, cmd)
            if not (result["ok"] and result["done"]):
                raise MongoAuthenticationError(
                    "TxMongo: SASL conversation failed to complete."
                )

    @defer.inlineCallbacks
    def authenticate_mongo_x509(self, database_name, username, password):
        query = SON(
            [("authenticate", 1), ("mechanism", "MONGODB-X509"), ("user", username)]
        )
        result = yield self.send_op_query_command("$external", query)
        if not result["ok"]:
            raise MongoAuthenticationError(result["errmsg"])
        return result

    @defer.inlineCallbacks
    def authenticate(self, database_name, username, password, mechanism):
        database_name = str(database_name)
        username = str(username)
        password = str(password)

        yield self.__auth_lock.acquire()

        try:
            if mechanism == "SCRAM-SHA-1":
                auth_func = self.authenticate_scram_sha1
            elif mechanism == "MONGODB-X509":
                auth_func = self.authenticate_mongo_x509
            elif mechanism == "DEFAULT":
                auth_func = self.authenticate_scram_sha1
            else:
                raise MongoAuthenticationError(
                    "TxMongo: Unknown authentication mechanism: {0}".format(mechanism)
                )

            result = yield auth_func(database_name, username, password)
            return result
        finally:
<<<<<<< HEAD
            self.__auth_lock.release()


class MongoDecoder:
    dataBuffer = None

    def __init__(self):
        self.dataBuffer = b""

    def feed(self, data):
        self.dataBuffer += data

    def __next__(self):
        if len(self.dataBuffer) < 16:
            return None
        (message_length,) = struct.unpack("<i", self.dataBuffer[:4])
        if len(self.dataBuffer) < message_length:
            return None
        if message_length < 16:
            raise ConnectionFailure()
        message_data = self.dataBuffer[:message_length]
        self.dataBuffer = self.dataBuffer[message_length:]
        return self.decode(message_data)

    next = __next__

    @staticmethod
    def decode(message_data):
        message_length = len(message_data)
        header = struct.unpack("<iiii", message_data[:16])
        opcode = header[3]
        if opcode == OP_UPDATE:
            (zero,) = struct.unpack("<i", message_data[16:20])
            if zero != 0:
                raise ConnectionFailure()
            name = message_data[20:].split(b"\x00", 1)[0]
            offset = 20 + len(name) + 1
            (flags,) = struct.unpack("<i", message_data[offset : offset + 4])
            offset += 4
            (selector_length,) = struct.unpack("<i", message_data[offset : offset + 4])
            selector = BSON(message_data[offset : offset + selector_length])
            offset += selector_length
            (update_length,) = struct.unpack("<i", message_data[offset : offset + 4])
            update = BSON(message_data[offset : offset + update_length])
            return Update(*(header + (zero, name, flags, selector, update)))
        elif opcode == OP_INSERT:
            (flags,) = struct.unpack("<i", message_data[16:20])
            name = message_data[20:].split(b"\x00", 1)[0]
            offset = 20 + len(name) + 1
            docs = []
            while offset < len(message_data):
                (document_length,) = struct.unpack(
                    "<i", message_data[offset : offset + 4]
                )
                docdata = message_data[offset : offset + document_length]
                doc = BSON(docdata)
                docs.append(doc)
                offset += document_length
            return Insert(*(header + (flags, name, docs)))
        elif opcode == OP_QUERY:
            (flags,) = struct.unpack("<i", message_data[16:20])
            name = message_data[20:].split(b"\x00", 1)[0]
            offset = 20 + len(name) + 1
            number_to_skip, number_to_return = struct.unpack(
                "<ii", message_data[offset : offset + 8]
            )
            offset += 8
            (query_length,) = struct.unpack("<i", message_data[offset : offset + 4])
            query_data = message_data[offset : offset + query_length]
            query = BSON(query_data)
            offset += query_length
            fields = None
            if message_length > offset:
                (fields_length,) = struct.unpack(
                    "<i", message_data[offset : offset + 4]
                )
                fields = BSON(message_data[offset : offset + fields_length])
            return Query(
                *(
                    header
                    + (flags, name, number_to_skip, number_to_return, query, fields)
                )
            )
        elif opcode == OP_GETMORE:
            (zero,) = struct.unpack("<i", message_data[16:20])
            if zero != 0:
                raise ConnectionFailure()
            name = message_data[20:].split(b"\x00", 1)[0]
            offset = 20 + len(name) + 1
            number_to_return, cursorid = struct.unpack(
                "<iq", message_data[offset : offset + 12]
            )
            return Getmore(*(header + (zero, name, number_to_return, cursorid)))
        elif opcode == OP_DELETE:
            (zero,) = struct.unpack("<i", message_data[16:20])
            if zero != 0:
                raise ConnectionFailure()
            name = message_data[20:].split(b"\x00", 1)[0]
            offset = 20 + len(name) + 1
            (flags,) = struct.unpack("<i", message_data[offset : offset + 4])
            offset += 4
            selector = BSON(message_data[offset:])
            return Delete(*(header + (zero, name, flags, selector)))
        elif opcode == OP_KILL_CURSORS:
            cursors = struct.unpack("<ii", message_data[16:24])
            if cursors[0] != 0:
                raise ConnectionFailure()
            offset = 24
            cursor_list = []
            for i in range(cursors[1]):
                (cursor,) = struct.unpack("<q", message_data[offset : offset + 8])
                cursor_list.append(cursor)
                offset += 8
            return KillCursors(*(header + cursors + (cursor_list,)))
        elif opcode == OP_REPLY:
            reply = struct.unpack("<iqii", message_data[16:36])
            docs = []
            offset = 36
            for i in range(reply[3]):
                (document_length,) = struct.unpack(
                    "<i", message_data[offset : offset + 4]
                )
                if document_length > (message_length - offset):
                    raise ConnectionFailure()
                docdata = message_data[offset : offset + document_length]
                doc = BSON(docdata)
                docs.append(doc)
                offset += document_length
            return Reply(*(header + reply + (docs,)))
        elif opcode == OP_MSG:
            msg_length = header[0]
            body = None
            payload: Dict[str, List[bytes]] = {}
            offset = 20
            while offset < msg_length:
                payload_type = message_data[offset]
                offset += 1
                if payload_type == 0:
                    bson_size = struct.unpack(
                        "<i",
                        message_data[offset : offset + 4],
                    )[0]
                    body = message_data[offset : offset + bson_size]
                    offset += bson_size
                elif payload_type == 1:
                    size = struct.unpack("<i", message_data[offset : offset + 4])[0]
                    null_pos = message_data.index(0, offset + 4)
                    arg_name = message_data[offset + 4 : null_pos].decode("ascii")
                    bsons = []
                    bson_offset = null_pos + 1
                    while bson_offset < size:
                        bson_size = struct.unpack(
                            "<i", message_data[bson_offset : bson_offset + 4]
                        )[0]
                        bsons += message_data[bson_offset : bson_offset + bson_size]
                        bson_offset += bson_size
                    payload[arg_name] = bsons
            return Msg(
                header=MsgHeader(
                    len=msg_length,
                    request_id=header[1],
                    response_to=header[2],
                    opcode=header[3],
                ),
                flag_bits=struct.unpack("<i", message_data[16:20])[0],
                body=body,
                payload=payload,
            )
        else:
            raise ConnectionFailure()
=======
            self.__auth_lock.release()
>>>>>>> f1a046ad
<|MERGE_RESOLUTION|>--- conflicted
+++ resolved
@@ -18,22 +18,14 @@
 import hmac
 import logging
 import struct
-<<<<<<< HEAD
-from collections import namedtuple
-=======
 from abc import ABCMeta, abstractmethod
->>>>>>> f1a046ad
 from dataclasses import dataclass, field
 from hashlib import sha1
 from random import SystemRandom
 from typing import Dict, List
 
 import bson
-<<<<<<< HEAD
-from bson import BSON, SON, Binary
-=======
 from bson import SON, Binary, CodecOptions
->>>>>>> f1a046ad
 from pymongo import auth
 from pymongo.errors import (
     AutoReconnect,
@@ -73,30 +65,6 @@
 INT_MAX = 2147483647
 
 OP_REPLY = 1
-<<<<<<< HEAD
-OP_UPDATE = 2001
-OP_INSERT = 2002
-OP_QUERY = 2004
-OP_GETMORE = 2005
-OP_DELETE = 2006
-OP_KILL_CURSORS = 2007
-OP_COMPRESSED = 2012
-OP_MSG = 2013
-
-OP_NAMES = {
-    OP_REPLY: "REPLY",
-    OP_UPDATE: "UPDATE",
-    OP_INSERT: "INSERT",
-    OP_QUERY: "QUERY",
-    OP_GETMORE: "GETMORE",
-    OP_DELETE: "DELETE",
-    OP_KILL_CURSORS: "KILL_CURSORS",
-    OP_COMPRESSED: "COMPRESSED",
-    OP_MSG: "MSG",
-}
-
-DELETE_SINGLE_REMOVE = 1 << 0
-=======
 OP_QUERY = 2004
 OP_COMPRESSED = 2012
 OP_MSG = 2013
@@ -135,7 +103,6 @@
         cls, request_id: int, response_to: int, opcode: int, message_data: bytes
     ) -> "BaseMessage": ...
 
->>>>>>> f1a046ad
 
 QUERY_TAILABLE_CURSOR = 1 << 1
 QUERY_SLAVE_OK = 1 << 2
@@ -204,37 +171,6 @@
 REPLY_SHARD_CONFIG_STALE = 1 << 2
 REPLY_AWAIT_CAPABLE = 1 << 3
 
-<<<<<<< HEAD
-UPDATE_UPSERT = 1 << 0
-UPDATE_MULTI = 1 << 1
-
-INSERT_CONTINUE_ON_ERROR = 1 << 0
-
-
-class KillCursors(
-    namedtuple(
-        "KillCursors",
-        ["len", "request_id", "response_to", "opcode", "zero", "n_cursors", "cursors"],
-    )
-):
-    def __new__(
-        cls,
-        length=0,
-        request_id=0,
-        response_to=0,
-        opcode=OP_KILL_CURSORS,
-        zero=0,
-        n_cursors=0,
-        cursors=None,
-        **kwargs,
-    ):
-
-        n_cursors = len(cursors)
-        return super().__new__(
-            cls, length, request_id, response_to, opcode, zero, n_cursors, cursors
-        )
-=======
->>>>>>> f1a046ad
 
 @dataclass
 class Reply(BaseMessage):
@@ -428,85 +364,8 @@
             raise ConnectionFailure()
         return msg_class.decode(request_id, response_to, opcode, message_data)
 
-<<<<<<< HEAD
-@dataclass
-class MsgHeader:
-    len: int = 0  # FIXME: do we need this?
-    request_id: int = 0
-    response_to: int = 0
-    opcode: int = OP_MSG
-
-
-OP_MSG_CHECKSUM_PRESENT = 1 << 0
-OP_MSG_MORE_TO_COME = 1 << 1
-OP_MSG_EXHAUST_ALLOWED = 1 << 16
-
-
-@dataclass
-class Msg:
-    body: bytes
-    header: MsgHeader = field(default_factory=MsgHeader)
-    flag_bits: int = 0
-    payload: Dict[str, List[bytes]] = field(default_factory=dict)
-
-    @property
-    def opcode(self):
-        # FIXME: MongoServerProtocol.handle assumes that message object has an opcode attribute
-        #        Maybe we should refactor other messages too. Or get rid of MsgHeader dataclass.
-        return self.header.opcode
-
-    @classmethod
-    def create_flag_bits(cls, not_more_to_come: bool) -> int:
-        return 0 if not_more_to_come else OP_MSG_MORE_TO_COME
-
-    def size_in_bytes(self) -> int:
-        """return estimated overll message length including messageLength and requestID"""
-        # checksum is not added since we don't support it for now
-        return (
-            4 * 4  # header
-            + 4  # flatBits
-            + 1  # payloadType
-            + len(self.body)  # body length
-            + sum(
-                (
-                    1  # payloadType
-                    + len(key.encode("ascii"))  # identifier
-                    + 1  # closing NULL of identifier
-                    + sum(len(doc) for doc in docs)  # payload
-                )
-                for key, docs in self.payload.items()
-            )
-        )
-
-    def encode(self) -> List[bytes]:
-        """return list of bytes objects to be sent over the wire,
-        excluding leading messageLength and requestID"""
-        iovec = [
-            struct.pack(
-                "<iii", self.header.response_to, self.header.opcode, self.flag_bits
-            ),
-            # section with payloadType=0
-            b"\x00",
-            self.body,
-        ]
-        for arg_name, docs in self.payload.items():
-            # section with payloadType=1
-            payload = [arg_name.encode("ascii"), b"\x00", *docs]
-            iovec.extend(
-                [
-                    b"\x01",
-                    struct.pack("<i", 4 + sum(len(x) for x in payload)),
-                    *payload,
-                ]
-            )
-        return iovec
-
-
-class MongoClientProtocol(protocol.Protocol):
-=======
 
 class MongoSenderProtocol(protocol.Protocol):
->>>>>>> f1a046ad
     __request_id = 1
 
     def get_request_id(self):
@@ -516,100 +375,12 @@
         request_id, self.__request_id = self.__request_id, self.__request_id + 1
         if self.__request_id >= INT_MAX:
             self.__request_id = 1
-<<<<<<< HEAD
-        data_length = sum(len(chunk) for chunk in io_vector) + 8
-        data_req = struct.pack("<ii", data_length, request_id)
-        io_vector.insert(0, data_req)
-        self.transport.write(b"".join(io_vector))
-        return request_id
-
-    def send(self, request):
-        opname = OP_NAMES[request.opcode]
-        sender = getattr(self, "send_%s" % opname, None)
-        if callable(sender):
-            return sender(request)
-        else:
-            log.msg("TxMongo: no sender for opcode '%d'" % request.opcode)
-
-    def send_REPLY(self, request):
-        iovec = [struct.pack("<iiiqii", *request[2:8])]
-        iovec.extend(request.documents)
-        self._send(iovec)
-
-    def send_UPDATE(self, request):
-        iovec = [
-            struct.pack("<iii", *request[2:5]),
-            request.collection.encode("ascii"),
-            b"\x00",
-            struct.pack("<i", request.flags),
-            request.selector,
-            request.update,
-        ]
-        return self._send(iovec)
-
-    def send_INSERT(self, request):
-        iovec = [
-            struct.pack("<iii", *request[2:5]),
-            request.collection.encode("ascii"),
-            b"\x00",
-        ]
-        iovec.extend(request.documents)
-        return self._send(iovec)
-
-    def send_QUERY(self, request):
-        iovec = [
-            struct.pack("<iii", *request[2:5]),
-            request.collection.encode("ascii"),
-            b"\x00",
-            struct.pack("<ii", request.n_to_skip, request.n_to_return),
-            request.query,
-            (request.fields or b""),
-        ]
-        return self._send(iovec)
-
-    def send_GETMORE(self, request):
-        iovec = [
-            struct.pack("<iii", *request[2:5]),
-            request.collection.encode("ascii"),
-            b"\x00",
-            struct.pack("<iq", request.n_to_return, request.cursor_id),
-        ]
-        return self._send(iovec)
-
-    def send_DELETE(self, request):
-        iovec = [
-            struct.pack("<iii", *request[2:5]),
-            request.collection.encode("ascii"),
-            b"\x00",
-            struct.pack("<i", request.flags),
-            request.selector,
-        ]
-        return self._send(iovec)
-
-    def send_KILL_CURSORS(self, request):
-        iovec = [
-            struct.pack("<iii", *request[2:5]),
-            struct.pack("<i", len(request.cursors)),
-        ]
-
-        for cursor in request.cursors:
-            iovec.append(struct.pack("<q", cursor))
-        return self._send(iovec)
-
-    def send_MSG(self, msg: Msg) -> int:
-        return self._send(msg.encode())
-
-
-class MongoServerProtocol(protocol.Protocol):
-    __decoder = None
-=======
         self.transport.write(request.encode(request_id))
         return request_id
 
 
 class MongoReceiverProtocol(protocol.Protocol, metaclass=ABCMeta):
     __decoder: MongoDecoder
->>>>>>> f1a046ad
 
     def __init__(self):
         self.__decoder = MongoDecoder()
@@ -625,43 +396,12 @@
         except Exception as e:
             self.fail(e)
 
-<<<<<<< HEAD
-    def handle(self, request):
-        opname = OP_NAMES[request.opcode]
-        handler = getattr(self, "handle_%s" % opname, None)
-        if callable(handler):
-            handler(request)
-        else:
-            log.msg("TxMongo: no handler found for opcode '%d'" % request.opcode)
-
-    def handle_REPLY(self, request):
-        pass
-
-    def handle_UPDATE(self, request):
-        pass
-
-    def handle_INSERT(self, request):
-        pass
-
-    def handle_QUERY(self, request):
-        pass
-
-    def handle_GETMORE(self, request):
-        pass
-
-    def handle_DELETE(self, request):
-        pass
-=======
     def fail(self, reason):
         log.err(str(reason))
         self.transport.loseConnection()
->>>>>>> f1a046ad
 
     @abstractmethod
     def handle(self, msg: BaseMessage): ...
-
-    def handle_MSG(self, request):
-        pass
 
 
 connectionDone = failure.Failure(error.ConnectionDone())
@@ -756,15 +496,6 @@
             return defer.succeed(None)
         return self.__wait_for_reply_to(request_id)
 
-<<<<<<< HEAD
-    def send_MSG(self, msg: Msg) -> defer.Deferred:
-        request_id = MongoClientProtocol.send_MSG(self, msg)
-        if msg.flag_bits & OP_MSG_MORE_TO_COME:
-            return defer.succeed(None)
-        return self.__wait_for_reply_to(request_id)
-
-    def handle_REPLY(self, request):
-=======
     def send_simple_msg(
         self, body: dict, codec_options: CodecOptions
     ) -> defer.Deferred[dict]:
@@ -791,7 +522,6 @@
             )
 
     def handle_reply(self, request):
->>>>>>> f1a046ad
         if request.response_to in self.__deferreds:
             df = self.__deferreds.pop(request.response_to)
             if request.response_flags & REPLY_QUERY_FAILURE:
@@ -815,45 +545,9 @@
             else:
                 df.callback(request)
 
-<<<<<<< HEAD
-    def handle_MSG(self, request: Msg):
-        if dfr := self.__deferreds.pop(request.header.response_to, None):
-            result = bson.decode(request.body)
-            for arg_name, bsons in request.payload.items():
-                result[arg_name] = [bson.decode(b) for b in bsons]
-            dfr.callback(result)
-
-    def fail(self, reason):
-        log.err(str(reason))
-        self.transport.loseConnection()
-
-    def get_last_error(self, db, **options):
-        command = SON([("getlasterror", 1)])
-        db = "%s.$cmd" % db.split(".", 1)[0]
-        command.update(options)
-
-        def on_reply(reply):
-            assert len(reply.documents) == 1
-
-            document = reply.documents[0].decode()
-            err = get_err(document, None)
-            code = document.get("code", None)
-
-            if err is not None:
-                if code == 11000:
-                    raise DuplicateKeyError(err, code=code)
-                else:
-                    raise OperationFailure(err, code=code)
-
-            return document
-
-        query = Query(collection=db, query=command)
-        return self.send_QUERY(query).addCallback(on_reply)
-=======
     def handle_msg(self, request: Msg):
         if dfr := self.__deferreds.pop(request.response_to, None):
             dfr.callback(request)
->>>>>>> f1a046ad
 
     def set_wire_versions(self, min_wire_version, max_wire_version):
         self.min_wire_version = min_wire_version
@@ -980,177 +674,4 @@
             result = yield auth_func(database_name, username, password)
             return result
         finally:
-<<<<<<< HEAD
-            self.__auth_lock.release()
-
-
-class MongoDecoder:
-    dataBuffer = None
-
-    def __init__(self):
-        self.dataBuffer = b""
-
-    def feed(self, data):
-        self.dataBuffer += data
-
-    def __next__(self):
-        if len(self.dataBuffer) < 16:
-            return None
-        (message_length,) = struct.unpack("<i", self.dataBuffer[:4])
-        if len(self.dataBuffer) < message_length:
-            return None
-        if message_length < 16:
-            raise ConnectionFailure()
-        message_data = self.dataBuffer[:message_length]
-        self.dataBuffer = self.dataBuffer[message_length:]
-        return self.decode(message_data)
-
-    next = __next__
-
-    @staticmethod
-    def decode(message_data):
-        message_length = len(message_data)
-        header = struct.unpack("<iiii", message_data[:16])
-        opcode = header[3]
-        if opcode == OP_UPDATE:
-            (zero,) = struct.unpack("<i", message_data[16:20])
-            if zero != 0:
-                raise ConnectionFailure()
-            name = message_data[20:].split(b"\x00", 1)[0]
-            offset = 20 + len(name) + 1
-            (flags,) = struct.unpack("<i", message_data[offset : offset + 4])
-            offset += 4
-            (selector_length,) = struct.unpack("<i", message_data[offset : offset + 4])
-            selector = BSON(message_data[offset : offset + selector_length])
-            offset += selector_length
-            (update_length,) = struct.unpack("<i", message_data[offset : offset + 4])
-            update = BSON(message_data[offset : offset + update_length])
-            return Update(*(header + (zero, name, flags, selector, update)))
-        elif opcode == OP_INSERT:
-            (flags,) = struct.unpack("<i", message_data[16:20])
-            name = message_data[20:].split(b"\x00", 1)[0]
-            offset = 20 + len(name) + 1
-            docs = []
-            while offset < len(message_data):
-                (document_length,) = struct.unpack(
-                    "<i", message_data[offset : offset + 4]
-                )
-                docdata = message_data[offset : offset + document_length]
-                doc = BSON(docdata)
-                docs.append(doc)
-                offset += document_length
-            return Insert(*(header + (flags, name, docs)))
-        elif opcode == OP_QUERY:
-            (flags,) = struct.unpack("<i", message_data[16:20])
-            name = message_data[20:].split(b"\x00", 1)[0]
-            offset = 20 + len(name) + 1
-            number_to_skip, number_to_return = struct.unpack(
-                "<ii", message_data[offset : offset + 8]
-            )
-            offset += 8
-            (query_length,) = struct.unpack("<i", message_data[offset : offset + 4])
-            query_data = message_data[offset : offset + query_length]
-            query = BSON(query_data)
-            offset += query_length
-            fields = None
-            if message_length > offset:
-                (fields_length,) = struct.unpack(
-                    "<i", message_data[offset : offset + 4]
-                )
-                fields = BSON(message_data[offset : offset + fields_length])
-            return Query(
-                *(
-                    header
-                    + (flags, name, number_to_skip, number_to_return, query, fields)
-                )
-            )
-        elif opcode == OP_GETMORE:
-            (zero,) = struct.unpack("<i", message_data[16:20])
-            if zero != 0:
-                raise ConnectionFailure()
-            name = message_data[20:].split(b"\x00", 1)[0]
-            offset = 20 + len(name) + 1
-            number_to_return, cursorid = struct.unpack(
-                "<iq", message_data[offset : offset + 12]
-            )
-            return Getmore(*(header + (zero, name, number_to_return, cursorid)))
-        elif opcode == OP_DELETE:
-            (zero,) = struct.unpack("<i", message_data[16:20])
-            if zero != 0:
-                raise ConnectionFailure()
-            name = message_data[20:].split(b"\x00", 1)[0]
-            offset = 20 + len(name) + 1
-            (flags,) = struct.unpack("<i", message_data[offset : offset + 4])
-            offset += 4
-            selector = BSON(message_data[offset:])
-            return Delete(*(header + (zero, name, flags, selector)))
-        elif opcode == OP_KILL_CURSORS:
-            cursors = struct.unpack("<ii", message_data[16:24])
-            if cursors[0] != 0:
-                raise ConnectionFailure()
-            offset = 24
-            cursor_list = []
-            for i in range(cursors[1]):
-                (cursor,) = struct.unpack("<q", message_data[offset : offset + 8])
-                cursor_list.append(cursor)
-                offset += 8
-            return KillCursors(*(header + cursors + (cursor_list,)))
-        elif opcode == OP_REPLY:
-            reply = struct.unpack("<iqii", message_data[16:36])
-            docs = []
-            offset = 36
-            for i in range(reply[3]):
-                (document_length,) = struct.unpack(
-                    "<i", message_data[offset : offset + 4]
-                )
-                if document_length > (message_length - offset):
-                    raise ConnectionFailure()
-                docdata = message_data[offset : offset + document_length]
-                doc = BSON(docdata)
-                docs.append(doc)
-                offset += document_length
-            return Reply(*(header + reply + (docs,)))
-        elif opcode == OP_MSG:
-            msg_length = header[0]
-            body = None
-            payload: Dict[str, List[bytes]] = {}
-            offset = 20
-            while offset < msg_length:
-                payload_type = message_data[offset]
-                offset += 1
-                if payload_type == 0:
-                    bson_size = struct.unpack(
-                        "<i",
-                        message_data[offset : offset + 4],
-                    )[0]
-                    body = message_data[offset : offset + bson_size]
-                    offset += bson_size
-                elif payload_type == 1:
-                    size = struct.unpack("<i", message_data[offset : offset + 4])[0]
-                    null_pos = message_data.index(0, offset + 4)
-                    arg_name = message_data[offset + 4 : null_pos].decode("ascii")
-                    bsons = []
-                    bson_offset = null_pos + 1
-                    while bson_offset < size:
-                        bson_size = struct.unpack(
-                            "<i", message_data[bson_offset : bson_offset + 4]
-                        )[0]
-                        bsons += message_data[bson_offset : bson_offset + bson_size]
-                        bson_offset += bson_size
-                    payload[arg_name] = bsons
-            return Msg(
-                header=MsgHeader(
-                    len=msg_length,
-                    request_id=header[1],
-                    response_to=header[2],
-                    opcode=header[3],
-                ),
-                flag_bits=struct.unpack("<i", message_data[16:20])[0],
-                body=body,
-                payload=payload,
-            )
-        else:
-            raise ConnectionFailure()
-=======
-            self.__auth_lock.release()
->>>>>>> f1a046ad
+            self.__auth_lock.release()
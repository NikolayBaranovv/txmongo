--- conflicted
+++ resolved
@@ -1,8 +1,4 @@
-<<<<<<< HEAD
-from typing import Mapping, Any, Optional, MutableMapping
-=======
 from typing import Any, Mapping, MutableMapping, Optional
->>>>>>> f1a046ad
 
 from pymongo.errors import (
     CursorNotFound,
@@ -14,22 +10,6 @@
     WriteError,
     WTimeoutError,
 )
-<<<<<<< HEAD
-
-from txmongo._bulk import (
-    _Run,
-    _INSERT,
-    _UPDATE,
-    _DELETE,
-)
-
-try:
-    from pymongo.errors import NotPrimaryError
-except ImportError:
-    # For pymongo < 3.12
-    from pymongo.errors import NotMasterError as NotPrimaryError
-=======
->>>>>>> f1a046ad
 
 from txmongo._bulk import _DELETE, _INSERT, _UPDATE, _Run
 

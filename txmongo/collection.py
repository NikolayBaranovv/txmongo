# Copyright 2009-2015 The TxMongo Developers.  All rights reserved.
# Use of this source code is governed by the Apache License that can be
# found in the LICENSE file.

import collections.abc
<<<<<<< HEAD
import warnings
=======
>>>>>>> f1a046ad
from operator import itemgetter
from typing import Iterable, List, Optional

import bson
<<<<<<< HEAD
from bson import BSON, ObjectId
from bson.code import Code
=======
from bson import ObjectId
>>>>>>> f1a046ad
from bson.codec_options import CodecOptions
from bson.son import SON
from pymongo.collection import ReturnDocument
from pymongo.common import (
    validate_boolean,
    validate_is_document_type,
    validate_is_mapping,
    validate_ok_for_replace,
    validate_ok_for_update,
)
<<<<<<< HEAD
from pymongo.errors import (
    BulkWriteError,
    InvalidName,
    InvalidOperation,
    OperationFailure,
)
=======
from pymongo.errors import BulkWriteError, InvalidName, InvalidOperation
>>>>>>> f1a046ad
from pymongo.results import (
    BulkWriteResult,
    DeleteResult,
    InsertManyResult,
    InsertOneResult,
    UpdateResult,
)
from pymongo.write_concern import WriteConcern
from twisted.internet import defer
from twisted.internet.defer import Deferred, FirstError, gatherResults, inlineCallbacks
from twisted.python.compat import comparable

from txmongo import filter as qf
from txmongo._bulk import _INSERT, _Bulk, _Run
<<<<<<< HEAD
from txmongo.filter import _QueryFilter
from txmongo.protocol import (
    DELETE_SINGLE_REMOVE,
    UPDATE_MULTI,
    UPDATE_UPSERT,
    Delete,
    Getmore,
    Insert,
    KillCursors,
    Msg,
    Query,
    Update,
=======
from txmongo.protocol import (
    OP_MSG_MORE_TO_COME,
    QUERY_PARTIAL,
    QUERY_SLAVE_OK,
    MongoProtocol,
    Msg,
>>>>>>> f1a046ad
)
from txmongo.pymongo_internals import (
    _check_command_response,
    _check_write_command_response,
    _merge_command,
)
from txmongo.types import Document
from txmongo.utils import check_deadline, timeout


@comparable
class Collection:
    """Creates new :class:`Collection` object

    :param database:
        the :class:`Database` instance to get collection from

    :param name:
        the name of the collection to get

    :param write_concern:
        An instance of :class:`~pymongo.write_concern.WriteConcern`.
        If ``None``, ``database.write_concern`` is used.

    :param codec_options:
        An instance of :class:`~bson.codec_options.CodecOptions`.
        If ``None``, ``database.codec_options`` is used.
    """

    def __init__(self, database, name, write_concern=None, codec_options=None):
        if not isinstance(name, (bytes, str)):
            raise TypeError("TxMongo: name must be an instance of (bytes, str).")

        if not name or ".." in name:
            raise InvalidName("TxMongo: collection names cannot be empty.")
        if "$" in name and not (
            name.startswith("oplog.$main") or name.startswith("$cmd")
        ):
            msg = "TxMongo: collection names must not contain '$', '{0}'".format(
                repr(name)
            )
            raise InvalidName(msg)
        if name[0] == "." or name[-1] == ".":
            msg = "TxMongo: collection names must not start or end with '.', '{0}'".format(
                repr(name)
            )
            raise InvalidName(msg)
        if "\x00" in name:
            raise InvalidName(
                "TxMongo: collection names must not contain the null character."
            )

        self._database = database
        self._collection_name = str(name)
        self.__write_concern = write_concern
        self.__codec_options = codec_options

    def __str__(self):
        return "%s.%s" % (self._database.name, self._collection_name)

    def __repr__(self):
        return "Collection(%s, %s)" % (self._database, self._collection_name)

    @property
    def full_name(self):
        """Full name of this :class:`Collection`, i.e.
        `db_name.collection_name`"""
        return "{0}.{1}".format(self._database.name, self._collection_name)

    @property
    def name(self):
        """Name of this :class:`Collection` (without database name)."""
        return self._collection_name

    @property
    def database(self):
        """The :class:`~txmongo.database.Database` that this :class:`Collection`
        is a part of."""
        return self._database

    def __getitem__(self, collection_name):
        """Get a sub-collection of this collection by name."""
        return Collection(
            self._database, "%s.%s" % (self._collection_name, collection_name)
        )

    def __cmp__(self, other):
        if isinstance(other, Collection):

            def cmp(a, b):
                return (a > b) - (a < b)

            return cmp(
                (self._database, self._collection_name),
                (other._database, other._collection_name),
            )
        return NotImplemented

    def __getattr__(self, collection_name):
        """Get a sub-collection of this collection by name."""
        return self[collection_name]

    def __call__(self, collection_name):
        """Get a sub-collection of this collection by name."""
        return self[collection_name]

    @property
    def codec_options(self):
        """Read only access to the :class:`~bson.codec_options.CodecOptions`
        of this instance.

        Use ``coll.with_options(codec_options=CodecOptions(...))`` to change
        codec options.
        """
        return self.__codec_options or self._database.codec_options

    @property
    def write_concern(self):
        """Read only access to the :class:`~pymongo.write_concern.WriteConcern`
        of this instance.

        Use ``coll.with_options(write_concern=WriteConcern(...))`` to change
        the Write Concern.
        """
        return self.__write_concern or self._database.write_concern

    def with_options(self, **kwargs):
        """with_options(*, write_concern=None, codec_options=None)

        Get a clone of collection changing the specified settings.

        :param write_concern: *(keyword only)*
            new :class:`~pymongo.write_concern.WriteConcern` to use.

        :param codec_options: *(keyword only)*
            new :class:`~bson.codec_options.CodecOptions` to use.
        """
        # PyMongo's method gets several positional arguments. We support
        # only write_concern for now which is the 3rd positional argument.
        # So we are using **kwargs here to force user's code to specify
        # write_concern as named argument, so adding other args in future
        # won't break compatibility
        write_concern = kwargs.get("write_concern") or self.__write_concern
        codec_options = kwargs.get("codec_options") or self.codec_options

        return Collection(
            self._database,
            self._collection_name,
            write_concern=write_concern,
            codec_options=codec_options,
        )

    @staticmethod
    def _normalize_fields_projection(fields):
        """
        transform a list of fields from ["a", "b"] to {"a":1, "b":1}
        """
        if fields is None:
            return None

        if isinstance(fields, dict):
            return fields

        # Consider fields as iterable
        as_dict = {}
        for field in fields:
            if not isinstance(field, (bytes, str)):
                raise TypeError("TxMongo: fields must be a list of key names.")
            as_dict[field] = 1
        if not as_dict:
            # Empty list should be treated as "_id only"
            as_dict = {"_id": 1}
        return as_dict

    @staticmethod
    def _gen_index_name(keys):
        return "_".join(["%s_%s" % item for item in keys])

    @timeout
    def options(self, _deadline=None):
        """options()

        Get the options set on this collection.

        :returns:
            :class:`Deferred` that called back with dictionary of options
            and their values or with empty dict if collection doesn't exist.
        """

        def on_ok(response):
            assert response["cursor"]["id"] == 0
            first_batch = response["cursor"]["firstBatch"]
            if first_batch:
                options = first_batch[0].get("options", {})
            else:
                options = {}
            if "create" in options:
                del options["create"]
            return options

        return self._database.command(
            {"listCollections": 1, "filter": {"name": self.name}}
        ).addCallback(on_ok)

    @timeout
    def find(
        self,
        filter=None,
        projection=None,
        skip=0,
        limit=0,
        sort=None,
        flags=0,
        _deadline=None,
    ):
        """find(filter=None, projection=None, skip=0, limit=0, sort=None)

        Find documents in a collection.

        Ordering, indexing hints and other query parameters can be set with
        `sort` argument. See :mod:`txmongo.filter` for details.

        :param filter:
            MongoDB query document. To return all documents in a collection,
            omit this parameter or pass an empty document (``{}``). You can pass
            ``{"key": "value"}`` to select documents having ``key`` field
            equal to ``"value"`` or use any of `MongoDB's query selectors
            <https://docs.mongodb.org/manual/reference/operator/query/#query-selectors>`_.

        :param projection:
            a list of field names that should be returned for each document
            in the result set or a dict specifying field names to include or
            exclude. If `projection` is a list ``_id`` fields will always be
            returned. Use a dict form to exclude fields:
            ``projection={"_id": False}``.

        :param skip:
            the number of documents to omit from the start of the result set.

        :param limit:
            the maximum number of documents to return. All documents are
            returned when `limit` is zero.

        :param sort:
            query filter. You can specify ordering, indexing hints and other query
            parameters with this argument. See :mod:`txmongo.filter` for details.

        :returns: an instance of :class:`Deferred` that called back with a list with
            all documents found.
        """
        return self.__real_find(
            filter, projection, skip, limit, sort, flags, _deadline=_deadline
        )

    def __real_find(self, filter, projection, skip, limit, sort, flags, _deadline):
        rows = []

        def on_ok(result, this_func):
            docs, dfr = result

            if docs:
                rows.extend(docs)
                return dfr.addCallback(this_func, this_func)
            else:
                return rows

        return self.__find_with_cursor(
            filter, projection, skip, limit, sort, flags=flags, _deadline=_deadline
        ).addCallback(on_ok, on_ok)

    @staticmethod
    def __apply_find_filter(spec, c_filter):
        if c_filter:
            if "query" not in spec:
                spec = {"$query": spec}

            for k, v in c_filter.items():
                if isinstance(v, (list, tuple)):
                    spec["$" + k] = SON(v)
                else:
                    spec["$" + k] = v

        return spec

    @timeout
    def find_with_cursor(
        self,
        filter=None,
        projection=None,
        skip=0,
        limit=0,
        sort=None,
        batch_size=0,
        flags=0,
        _deadline=None,
    ):
        """find_with_cursor(filter=None, projection=None, skip=0, limit=0, sort=None, batch_size=0)

        Find documents in a collection and return them in one batch at a time.

        Arguments are the same as for :meth:`find()`.

        :returns: an instance of :class:`Deferred` that fires with tuple of ``(docs, dfr)``,
            where ``docs`` is a partial result, returned by MongoDB in a first batch and
            ``dfr`` is a :class:`Deferred` that fires with next ``(docs, dfr)``. Last result
            will be ``([], None)``. You can iterate over the result set with code like that:
            ::
                @defer.inlineCallbacks
                def query():
                    docs, dfr = yield coll.find(query, cursor=True)
                    while docs:
                        for doc in docs:
                            do_something(doc)
                        docs, dfr = yield dfr
        """
        return self.__find_with_cursor(
            filter, projection, skip, limit, sort, batch_size, flags, _deadline
        )

    _MODIFIERS = {
        "$query": "filter",
        "$orderby": "sort",
        "$hint": "hint",
        "$comment": "comment",
        "$maxScan": "maxScan",
        "$maxTimeMS": "maxTimeMS",
        "$max": "max",
        "$min": "min",
        "$returnKey": "returnKey",
        "$showRecordId": "showRecordId",
        "$showDiskLoc": "showRecordId",  # <= MongoDB 3.0
    }

    @classmethod
    def _gen_find_command(
        cls,
        db_name: str,
        coll_name: str,
        filter_with_modifiers,
        projection,
        skip,
        limit,
        batch_size,
        flags: int,
    ):
        cmd = {"find": coll_name}
        if "$query" in filter_with_modifiers:
            cmd.update(
                [
                    (cls._MODIFIERS[key], val) if key in cls._MODIFIERS else (key, val)
                    for key, val in filter_with_modifiers.items()
                ]
            )
        else:
            cmd["filter"] = filter_with_modifiers

        if projection:
            cmd["projection"] = projection
        if skip:
            cmd["skip"] = skip
        if limit:
            cmd["limit"] = abs(limit)
            if limit < 0:
                cmd["singleBatch"] = True
                cmd["batchSize"] = abs(limit)
        if batch_size:
            cmd["batchSize"] = batch_size

        if flags & QUERY_SLAVE_OK:
            cmd["$readPreference"] = {"mode": "secondaryPreferred"}
        if flags & QUERY_PARTIAL:
            cmd["allowPartialResults"] = True

        if "$explain" in filter_with_modifiers:
            cmd.pop("$explain")
            cmd = {"explain": cmd}

        cmd["$db"] = db_name
        return cmd

    def __close_cursor_without_response(self, proto: MongoProtocol, cursor_id: int):
        proto.send_msg(
            Msg(
                flag_bits=OP_MSG_MORE_TO_COME,
                body=bson.encode(
                    {
                        "killCursors": self.name,
                        "$db": self._database.name,
                        "cursors": [cursor_id],
                    },
                ),
            )
        )

    def __find_with_cursor(
        self,
        filter=None,
        projection=None,
        skip=0,
        limit=0,
        sort=None,
        batch_size=0,
<<<<<<< HEAD
        **kwargs,
=======
        flags=0,
        _deadline=None,
>>>>>>> f1a046ad
    ):
        if filter is None:
            filter = SON()

        if not isinstance(filter, dict):
            raise TypeError("TxMongo: filter must be an instance of dict.")
        if not isinstance(projection, (dict, list)) and projection is not None:
            raise TypeError("TxMongo: projection must be an instance of dict or list.")
        if not isinstance(skip, int):
            raise TypeError("TxMongo: skip must be an instance of int.")
        if not isinstance(limit, int):
            raise TypeError("TxMongo: limit must be an instance of int.")
        if not isinstance(batch_size, int):
            raise TypeError("TxMongo: batch_size must be an instance of int.")
        if sort:
            validate_is_mapping("sort", sort)

        projection = self._normalize_fields_projection(projection)

        filter = self.__apply_find_filter(filter, sort)

        codec_options = self.codec_options

        def after_connection(proto):
            check_deadline(_deadline)

            cmd = self._gen_find_command(
                self.database.name,
                self.name,
                filter,
                projection,
                skip,
                limit,
                batch_size,
                flags,
            )

            return proto.send_simple_msg(cmd, codec_options).addCallback(
                after_reply, after_reply, proto
            )

        # this_func argument is just a reference to after_reply function itself.
        # after_reply can reference to itself directly but this will create a circular
        # reference between closure and function object which will add unnecessary
        # work for GC.
        def after_reply(reply, this_func, proto, fetched=0):
            try:
                check_deadline(_deadline)
            except Exception:
                cursor_id = reply.get("cursor", {}).get("id")
                if cursor_id:
                    # FIXME: check if using `self` creates circular reference
                    self.__close_cursor_without_response(proto, cursor_id)
                raise

            _check_command_response(reply)

            if "cursor" not in reply:
                # For example, when we run `explain` command
                return [reply], defer.succeed(([], None))

            cursor = reply["cursor"]
            docs_key = "firstBatch"
            if "nextBatch" in cursor:
                docs_key = "nextBatch"

            docs_count = len(cursor[docs_key])
            if limit > 0:
                docs_count = min(docs_count, limit - fetched)
            fetched += docs_count
            out = cursor[docs_key][:docs_count]

            if cursor["id"]:
                if limit == 0:
                    to_fetch = 0  # no limit
                    if batch_size:
                        to_fetch = batch_size
                elif limit < 0:
                    # We won't actually get here because MongoDB won't
                    # create a cursor when limit < 0
                    to_fetch = None
                else:
                    to_fetch = limit - fetched
                    if to_fetch <= 0:
                        to_fetch = None  # close cursor
                    elif batch_size:
                        to_fetch = min(batch_size, to_fetch)

                if to_fetch is None:
                    # FIXME: check if using `self` creates circular reference
                    self.__close_cursor_without_response(proto, cursor["id"])
                    return out, defer.succeed(([], None))

                # FIXME: extract this to a function
                get_more = {
                    "getMore": cursor["id"],
                    "$db": self.database.name,
                    "collection": self.name,
                }
                if batch_size:
                    get_more["batchSize"] = batch_size

                next_reply = proto.send_simple_msg(get_more, codec_options)
                next_reply.addCallback(this_func, this_func, proto, fetched)
                return out, next_reply

            return out, defer.succeed(([], None))

        return self._database.connection.getprotocol().addCallback(after_connection)

    @timeout
    def find_one(
        self, filter=None, projection=None, skip=0, sort=None, flags=0, _deadline=None
    ):
        """find_one(filter=None, projection=None, skip=0, sort=None)

        Get a single document from the collection.

        All arguments to :meth:`find()` are also valid for :meth:`find_one()`,
        except `limit` which is always 1.

        :returns:
            a :class:`Deferred` that called back with single document
            or ``None`` if no matching documents is found.
        """
        if isinstance(filter, ObjectId):
            filter = {"_id": filter}

        return self.__real_find(
            filter,
            projection,
            skip,
            limit=1,
            sort=sort,
            flags=flags,
            _deadline=_deadline,
        ).addCallback(lambda result: result[0] if result else None)

    @timeout
    def count(self, filter=None, **kwargs):
        """Get the number of documents in this collection.

        :param filter:
            argument is a query document that selects which documents to
            count in the collection.

        :param hint: *(keyword only)*
            :class:`~txmongo.filter.hint` instance specifying index to use.

        :param int limit: *(keyword only)*
            The maximum number of documents to count.

        :param int skip: *(keyword only)*
            The number of matching documents to skip before returning results.

        :returns: a :class:`Deferred` that called back with a number of
                  documents matching the criteria.
        """
        if "hint" in kwargs:
            hint = kwargs["hint"]
            if not isinstance(hint, qf.hint):
                raise TypeError("hint must be an instance of txmongo.filter.hint")
            kwargs["hint"] = SON(kwargs["hint"]["hint"])

        return self._database.command(
            "count", self._collection_name, query=filter or SON(), **kwargs
        ).addCallback(lambda result: int(result["n"]))

    @timeout
    def filemd5(self, spec, **kwargs):
        if not isinstance(spec, ObjectId):
            raise ValueError(
                "TxMongo: filemd5 expected an objectid for its non-keyword argument."
            )

        return self._database.command(
            "filemd5", spec, root=self._collection_name, **kwargs
        ).addCallback(lambda result: result.get("md5"))

<<<<<<< HEAD
    def _get_write_concern(self, safe=None, **options):
        from_opts = WriteConcern(
            options.get("w"),
            options.get("wtimeout"),
            options.get("j"),
            options.get("fsync"),
        )
        if from_opts.document:
            return from_opts

        if safe is None:
            return self.write_concern
        elif safe:
            if self.write_concern.acknowledged:
                return self.write_concern
            else:
                # Edge case: MongoConnection(w=0).db.coll.insert(..., safe=True)
                # In this case safe=True must issue getLastError without args
                # even if connection-level write concern was unacknowledged
                return WriteConcern()

        return WriteConcern(w=0)

    @timeout
    def insert(self, docs, safe=None, flags=0, **kwargs):
        """Insert a document(s) into this collection.

        *Please consider using new-style* :meth:`insert_one()` *or*
        :meth:`insert_many()` *methods instead.*

        If document doesn't have ``"_id"`` field, :meth:`insert()` will generate
        new :class:`~bson.ObjectId` and set it to ``"_id"`` field of the document.

        :param docs:
            Document or a list of documents to insert into a collection.

        :param safe:
            ``True`` or ``False`` forces usage of respectively acknowledged or
            unacknowledged Write Concern. If ``None``, :attr:`write_concern` is
            used.

        :param flags:
            If zero (default), inserting will stop after the first error
            encountered. When ``flags`` set to
            :const:`txmongo.protocol.INSERT_CONTINUE_ON_ERROR`, MongoDB will
            try to insert all documents passed even if inserting some of
            them will fail (for example, because of duplicate ``_id``). Not
            that :meth:`insert()` won't raise any errors when this flag is
            used.

        :returns:
            :class:`Deferred` that fires with single ``_id`` field or a list of
            ``_id`` fields of inserted documents.
        """
        if isinstance(docs, dict):
            ids = docs.get("_id", ObjectId())
            docs["_id"] = ids
            docs = [docs]
        elif isinstance(docs, list):
            ids = []
            for doc in docs:
                if isinstance(doc, dict):
                    oid = doc.get("_id", ObjectId())
                    ids.append(oid)
                    doc["_id"] = oid
                else:
                    raise TypeError(
                        "TxMongo: insert takes a document or a list of documents."
                    )
        else:
            raise TypeError("TxMongo: insert takes a document or a list of documents.")

        docs = [BSON.encode(d, codec_options=self.codec_options) for d in docs]
        insert = Insert(flags=flags, collection=str(self), documents=docs)

        def on_proto(proto):
            check_deadline(kwargs.pop("_deadline", None))
            proto.send_INSERT(insert)

            write_concern = self._get_write_concern(safe, **kwargs)
            if write_concern.acknowledged:
                return proto.get_last_error(
                    str(self._database), **write_concern.document
                ).addCallback(lambda _: ids)

            return ids

        return self._database.connection.getprotocol().addCallback(on_proto)

    @timeout
    @defer.inlineCallbacks
    def insert_one(self, document: Document, _deadline=None) -> InsertOneResult:
=======
    @timeout
    def insert_one(
        self, document: Document, _deadline=None
    ) -> Deferred[InsertOneResult]:
>>>>>>> f1a046ad
        """insert_one(document)

        Insert a single document into collection

        :param document: Document to insert

        :returns:
            :class:`Deferred` that called back with
            :class:`pymongo.results.InsertOneResult`
        """
        validate_is_document_type("document", document)
        return self._insert_one(document, _deadline)

    @defer.inlineCallbacks
    def _insert_one(
        self, document: Document, _deadline: Optional[float]
    ) -> InsertOneResult:
        if "_id" not in document:
            document["_id"] = ObjectId()
        inserted_id = document["_id"]

        msg = Msg(
            flag_bits=Msg.create_flag_bits(self.write_concern.acknowledged),
            body=bson.encode(
                {
<<<<<<< HEAD
                    "insert": self._collection_name,
                    "$db": str(self.database),
=======
                    "insert": self.name,
                    "$db": self.database.name,
>>>>>>> f1a046ad
                    "writeConcern": self.write_concern.document,
                }
            ),
            payload={
                "documents": [bson.encode(document, codec_options=self.codec_options)],
            },
        )

        proto = yield self._database.connection.getprotocol()
        check_deadline(_deadline)
<<<<<<< HEAD
        response = yield proto.send_MSG(msg)
        if response:
            _check_write_command_response(response)
=======
        response: Optional[Msg] = yield proto.send_msg(msg)
        if response:
            reply = bson.decode(response.body, codec_options=self.codec_options)
            _check_command_response(reply)
            _check_write_command_response(reply)
>>>>>>> f1a046ad
        return InsertOneResult(inserted_id, self.write_concern.acknowledged)

    @timeout
    def insert_many(self, documents: Iterable[Document], ordered=True, _deadline=None):
        """insert_many(documents, ordered=True)

        Insert an iterable of documents into collection

        :param documents:
            An iterable of documents to insert (``list``,
            ``tuple``, ...)

        :param ordered:
            If ``True`` (the default) documents will be inserted on the server
            serially, in the order provided. If an error occurs, all remaining
            inserts are aborted. If ``False``, documents will be inserted on
            the server in arbitrary order, possibly in parallel, and all
            document inserts will be attempted.

        :returns:
            :class:`Deferred` that called back with
            :class:`pymongo.results.InsertManyResult`
        """
        inserted_ids = []
<<<<<<< HEAD

        def gen():
            for doc in documents:
                validate_is_document_type("document", doc)
                oid = doc.get("_id")
                if oid is None:
                    oid = ObjectId()
                    doc["_id"] = oid
                inserted_ids.append(oid)
                yield (_INSERT, doc)

        bulk = _Bulk(ordered)
        bulk.ops = list(gen())
        return self._execute_bulk(bulk, _deadline).addCallback(
            lambda _: InsertManyResult(inserted_ids, self.write_concern.acknowledged)
        )
=======
>>>>>>> f1a046ad

        def gen():
            for doc in documents:
                validate_is_document_type("document", doc)
                oid = doc.get("_id")
                if oid is None:
                    oid = ObjectId()
                    doc["_id"] = oid
                inserted_ids.append(oid)
                yield (_INSERT, doc)

        bulk = _Bulk(ordered)
        bulk.ops = list(gen())
        return self._execute_bulk(bulk, _deadline).addCallback(
            lambda _: InsertManyResult(inserted_ids, self.write_concern.acknowledged)
        )

<<<<<<< HEAD
        def on_proto(proto):
            check_deadline(kwargs.pop("_deadline", None))
            proto.send_UPDATE(update)

            write_concern = self._get_write_concern(safe, **kwargs)
            if write_concern.acknowledged:
                return proto.get_last_error(
                    str(self._database), **write_concern.document
                )

        return self._database.connection.getprotocol().addCallback(on_proto)

    @defer.inlineCallbacks
    def _update(self, filter, update, upsert, multi, _deadline):
        validate_is_mapping("filter", filter)
        validate_boolean("upsert", upsert)

=======
    @defer.inlineCallbacks
    def _update(self, filter, update, upsert, multi, _deadline):
>>>>>>> f1a046ad
        msg = Msg(
            flag_bits=Msg.create_flag_bits(self.write_concern.acknowledged),
            body=bson.encode(
                {
<<<<<<< HEAD
                    "update": self._collection_name,
                    "$db": str(self.database),
=======
                    "update": self.name,
                    "$db": self.database.name,
>>>>>>> f1a046ad
                    "writeConcern": self.write_concern.document,
                }
            ),
            payload={
                "updates": [
                    bson.encode(
                        {
                            "q": filter,
                            "u": update,
                            "upsert": bool(upsert),
                            "multi": bool(multi),
                        },
                        codec_options=self.codec_options,
                    )
                ],
            },
        )
<<<<<<< HEAD

        proto = yield self._database.connection.getprotocol()
        check_deadline(_deadline)
        response = yield proto.send_MSG(msg)
        if response:
            _check_write_command_response(response)
            if response.get("n") and "upserted" in response:
                # MongoDB >= 2.6.0 returns the upsert _id in an array
                # element. Break it out for backward compatibility.
                if "upserted" in response:
                    response["upserted"] = response["upserted"][0]["_id"]

        return UpdateResult(response, self.write_concern.acknowledged)
=======

        proto = yield self._database.connection.getprotocol()
        check_deadline(_deadline)
        response = yield proto.send_msg(msg)
        reply = None
        if response:
            reply = bson.decode(response.body, codec_options=self.codec_options)
            _check_command_response(reply)
            _check_write_command_response(reply)
            if reply.get("n") and "upserted" in reply:
                # MongoDB >= 2.6.0 returns the upsert _id in an array
                # element. Break it out for backward compatibility.
                if "upserted" in reply:
                    reply["upserted"] = reply["upserted"][0]["_id"]

        return UpdateResult(reply, self.write_concern.acknowledged)
>>>>>>> f1a046ad

    @timeout
    def update_one(self, filter, update, upsert=False, _deadline=None):
        """update_one(filter, update, upsert=False)

        Update a single document matching the filter.

        :raises ValueError:
            if `update` document is empty.

        :raises ValueError:
            if `update` document has any fields that don't start with `$` sign.
            This method only allows *modification* of document (with `$set`,
            `$inc`, etc.), not *replacing* it. For replacing use
            :meth:`replace_one()` instead.

        :param filter:
            A query that matches the document to update.

        :param update:
            update document to be used for updating or upserting. See `MongoDB
            Update docs <https://docs.mongodb.org/manual/tutorial/modify-documents/>`_
            for allowed operators.

        :param upsert:
            If ``True``, perform an insert if no documents match the `filter`.

        :returns:
            deferred instance of :class:`pymongo.results.UpdateResult`.
        """
        validate_ok_for_update(update)
        validate_is_mapping("filter", filter)
        validate_boolean("upsert", upsert)

        return self._update(filter, update, upsert, False, _deadline)

    @timeout
    def update_many(self, filter, update, upsert=False, _deadline=None):
        """update_many(filter, update, upsert=False)

        Update one or more documents that match the filter.

        :raises ValueError:
            if `update` document is empty.

        :raises ValueError:
            if `update` document has fields that don't start with `$` sign.
            This method only allows *modification* of document (with `$set`,
            `$inc`, etc.), not *replacing* it. For replacing use
            :meth:`replace_one()` instead.

        :param filter:
            A query that matches the documents to update.

        :param update:
            update document to be used for updating or upserting. See `MongoDB
            Update docs <https://docs.mongodb.org/manual/tutorial/modify-documents/>`_
            for allowed operators.

        :param upsert:
            If ``True``, perform an insert if no documents match the `filter`.

        :returns:
            deferred instance of :class:`pymongo.results.UpdateResult`.
        """
        validate_ok_for_update(update)
        validate_is_mapping("filter", filter)
        validate_boolean("upsert", upsert)

        return self._update(filter, update, upsert, True, _deadline)

    @timeout
    def replace_one(self, filter, replacement, upsert=False, _deadline=None):
        """replace_one(filter, replacement, upsert=False)

        Replace a single document matching the filter.

        :raises ValueError:
            if `update` document is empty

        :raises ValueError:
            if `update` document has fields that starts with `$` sign.
            This method only allows *replacing* document completely. Use
            :meth:`update_one()` for modifying existing document.

        :param filter:
            A query that matches the document to replace.

        :param replacement:
            The new document to replace with.

        :param upsert:
            If ``True``, perform an insert if no documents match the filter.

        :returns:
            deferred instance of :class:`pymongo.results.UpdateResult`.
        """
        validate_ok_for_replace(replacement)
<<<<<<< HEAD

        return self._update(filter, replacement, upsert, False, _deadline)

    @timeout
    def save(self, doc, safe=None, **kwargs):
        if not isinstance(doc, dict):
            raise TypeError(
                "TxMongo: cannot save objects of type {0}".format(type(doc))
            )
        oid = doc.get("_id")
        if oid:
            return self.update({"_id": oid}, doc, safe=safe, upsert=True, **kwargs)
        else:
            return self.insert(doc, safe=safe, **kwargs)

    @timeout
    def remove(self, spec, safe=None, single=False, flags=0, **kwargs):
        if isinstance(spec, ObjectId):
            spec = SON(dict(_id=spec))
        if not isinstance(spec, dict):
            raise TypeError(
                "TxMongo: spec must be an instance of dict, not {0}".format(type(spec))
            )

        if single:
            flags |= DELETE_SINGLE_REMOVE

        spec = BSON.encode(spec, codec_options=self.codec_options)
        delete = Delete(flags=flags, collection=str(self), selector=spec)

        def on_proto(proto):
            check_deadline(kwargs.pop("_deadline", None))
            proto.send_DELETE(delete)

            write_concern = self._get_write_concern(safe, **kwargs)
            if write_concern.acknowledged:
                return proto.get_last_error(
                    str(self._database), **write_concern.document
                )

        return self._database.connection.getprotocol().addCallback(on_proto)

    @defer.inlineCallbacks
    def _delete(
        self, filter: dict, let: Optional[dict], multi: bool, _deadline: Optional[float]
    ):
=======
>>>>>>> f1a046ad
        validate_is_mapping("filter", filter)
        validate_boolean("upsert", upsert)

<<<<<<< HEAD
        body = {
            "delete": self._collection_name,
            "$db": str(self.database),
            "writeConcern": self.write_concern.document,
        }

        if let:
            validate_is_mapping("let", let)
            body["let"] = let

        msg = Msg(
            flag_bits=Msg.create_flag_bits(self.write_concern.acknowledged),
            body=bson.encode(body),
            payload={
                "deletes": [
                    bson.encode(
                        {
                            "q": filter,
                            "limit": 0 if multi else 1,
                        },
                        codec_options=self.codec_options,
                    )
                ],
            },
        )

        proto = yield self._database.connection.getprotocol()
        check_deadline(_deadline)
        response = yield proto.send_MSG(msg)
        if response:
            _check_write_command_response(response)

        return DeleteResult(response, self.write_concern.acknowledged)
=======
        return self._update(filter, replacement, upsert, False, _deadline)

    @defer.inlineCallbacks
    def _delete(
        self, filter: dict, let: Optional[dict], multi: bool, _deadline: Optional[float]
    ):
        body = {
            "delete": self.name,
            "$db": self.database.name,
            "writeConcern": self.write_concern.document,
        }

        if let:
            body["let"] = let

        msg = Msg(
            flag_bits=Msg.create_flag_bits(self.write_concern.acknowledged),
            body=bson.encode(body),
            payload={
                "deletes": [
                    bson.encode(
                        {
                            "q": filter,
                            "limit": 0 if multi else 1,
                        },
                        codec_options=self.codec_options,
                    )
                ],
            },
        )

        proto = yield self._database.connection.getprotocol()
        check_deadline(_deadline)
        response = yield proto.send_msg(msg)
        reply = None
        if response:
            reply = bson.decode(response.body, codec_options=self.codec_options)
            _check_command_response(reply)
            _check_write_command_response(reply)

        return DeleteResult(reply, self.write_concern.acknowledged)
>>>>>>> f1a046ad

    @timeout
    def delete_one(
        self,
        filter: dict,
        let: Optional[dict] = None,
        _deadline: Optional[float] = None,
    ) -> Deferred[DeleteResult]:
        """delete_one(filter)"""
<<<<<<< HEAD
=======
        validate_is_mapping("filter", filter)
        if let:
            validate_is_mapping("let", let)
>>>>>>> f1a046ad
        return self._delete(filter, let, multi=False, _deadline=_deadline)

    @timeout
    def delete_many(
        self,
        filter: dict,
        let: Optional[dict] = None,
        _deadline: Optional[float] = None,
    ) -> Deferred[DeleteResult]:
        """delete_many(filter)"""
<<<<<<< HEAD
=======
        validate_is_mapping("filter", filter)
        if let:
            validate_is_mapping("let", let)
>>>>>>> f1a046ad
        return self._delete(filter, let, multi=True, _deadline=_deadline)

    @timeout
    def drop(self, _deadline=None):
        """drop()"""
        return self._database.drop_collection(self.name, _deadline=_deadline)

    def create_index(self, sort_fields, **kwargs):
        if not isinstance(sort_fields, qf.sort):
            raise TypeError("TxMongo: sort_fields must be an instance of filter.sort")

        if "name" not in kwargs:
            name = self._gen_index_name(sort_fields["orderby"])
        else:
            name = kwargs.pop("name")

        key = SON()
        for k, v in sort_fields["orderby"]:
            key[k] = v

        index = {"name": name, "key": key}

        if "bucket_size" in kwargs:
            index["bucketSize"] = kwargs.pop("bucket_size")

        index.update(kwargs)

        return self._database.command(
            "createIndexes", self.name, indexes=[index]
        ).addCallback(lambda _: name)

    @timeout
    def ensure_index(self, sort_fields, _deadline=None, **kwargs):
        # ensure_index is an alias of create_index since we are not
        # keeping an index cache same way pymongo does
        return self.create_index(sort_fields, **kwargs)

    @timeout
    def drop_index(self, index_identifier, _deadline=None):
        """drop_index(index_identifier)"""
        if isinstance(index_identifier, (bytes, str)):
            name = index_identifier
        elif isinstance(index_identifier, qf.sort):
            name = self._gen_index_name(index_identifier["orderby"])
        else:
            raise TypeError(
                "TxMongo: index_identifier must be a name or instance of filter.sort"
            )

        return self._database.command(
            "deleteIndexes",
            self.name,
            index=name,
            allowable_errors=["ns not found"],
            _deadline=_deadline,
        )

    @timeout
    def drop_indexes(self, _deadline=None):
        """drop_indexes()"""
        return self.drop_index("*", _deadline=_deadline)

    @timeout
    def index_information(self, _deadline=None):
        """index_information()"""

        def on_ok(indexes_info):
            assert indexes_info["cursor"]["id"] == 0
            raw = indexes_info["cursor"]["firstBatch"]
            info = {}
            for idx in raw:
                info[idx["name"]] = idx
            return info

        codec = CodecOptions(document_class=SON)
        return self._database.command(
            "listIndexes", self.name, codec_options=codec
        ).addCallback(on_ok)

    @timeout
    def rename(self, new_name, _deadline=None):
        """rename(new_name)"""
        to = "%s.%s" % (self._database.name, new_name)
        return self._database("admin").command(
            "renameCollection", str(self), to=to, _deadline=_deadline
        )

    @timeout
    def distinct(self, key, filter=None, _deadline=None, **kwargs):
        """distinct(key, filter=None)"""
        params = {"key": key}
        filter = kwargs.pop("spec", filter)
        if filter:
            params["query"] = filter

        return self._database.command(
            "distinct", self.name, _deadline=_deadline, **params
        ).addCallback(lambda result: result.get("values"))

    @timeout
    def aggregate(
        self, pipeline, full_response=False, initial_batch_size=None, _deadline=None
    ):
        """aggregate(pipeline, full_response=False)"""

        def on_ok(raw, data=None):
            if data is None:
                data = []
            if "firstBatch" in raw["cursor"]:
                batch = raw["cursor"]["firstBatch"]
            else:
                batch = raw["cursor"].get("nextBatch", [])
            data += batch
            if raw["cursor"]["id"] == 0:
                if full_response:
                    raw["result"] = data
                    return raw
                return data
            next_reply = self._database.command(
                "getMore", collection=self.name, getMore=raw["cursor"]["id"]
            )
            return next_reply.addCallback(on_ok, data)

        if initial_batch_size is None:
            cursor = {}
        else:
            cursor = {"batchSize": initial_batch_size}

        return self._database.command(
            "aggregate",
            self.name,
            pipeline=pipeline,
            _deadline=_deadline,
            cursor=cursor,
        ).addCallback(on_ok)

    @timeout
    def map_reduce(self, map, reduce, full_response=False, **kwargs):
        params = {"map": map, "reduce": reduce, **kwargs}

        def on_ok(raw):
            if full_response:
                return raw
            return raw.get("results")

<<<<<<< HEAD
        return self._database.command(
            "mapreduce", self._collection_name, **params
        ).addCallback(on_ok)

    @timeout
    def find_and_modify(self, query=None, update=None, upsert=False, **kwargs):
        no_obj_error = "No matching object found"

        if not update and not kwargs.get("remove", None):
            raise ValueError("TxMongo: must either update or remove.")

        if update and kwargs.get("remove", None):
            raise ValueError("TxMongo: can't do both update and remove.")

        params = kwargs
        # No need to include empty args
        if query:
            params["query"] = query
        if update:
            params["update"] = update
        if upsert:
            params["upsert"] = upsert

        def on_ok(result):
            if not result["ok"]:
                if result["errmsg"] == no_obj_error:
                    return None
                else:
                    # Should never get here because of allowable_errors
                    raise ValueError("TxMongo: unexpected error '{0}'".format(result))
            return result.get("value")

        return self._database.command(
            "findAndModify",
            self._collection_name,
            allowable_errors=[no_obj_error],
            **params,
        ).addCallback(on_ok)
=======
        return self._database.command("mapreduce", self.name, **params).addCallback(
            on_ok
        )
>>>>>>> f1a046ad

    def _find_and_modify(
        self,
        filter,
        projection,
        sort,
        upsert=None,
        return_document=ReturnDocument.BEFORE,
        _deadline=None,
        **kwargs,
    ):
        validate_is_mapping("filter", filter)
        if not isinstance(return_document, bool):
            raise ValueError(
                "TxMongo: return_document must be ReturnDocument.BEFORE "
                "or ReturnDocument.AFTER"
            )

        cmd = {
            "findAndModify": self.name,
            "query": filter,
            "new": return_document,
            **kwargs,
        }

        if projection is not None:
            cmd["fields"] = self._normalize_fields_projection(projection)

        if sort is not None:
            cmd["sort"] = dict(sort["orderby"])
        if upsert is not None:
            validate_boolean("upsert", upsert)
            cmd["upsert"] = upsert

        no_obj_error = "No matching object found"

        return self._database.command(
            cmd, allowable_errors=[no_obj_error], _deadline=_deadline
        ).addCallback(lambda result: result.get("value"))

    @timeout
    def find_one_and_delete(self, filter, projection=None, sort=None, _deadline=None):
        """find_one_and_delete(filter, projection=None, sort=None)"""
        return self._find_and_modify(
            filter, projection, sort, remove=True, _deadline=_deadline
        )

    @timeout
    def find_one_and_replace(
        self,
        filter,
        replacement,
        projection=None,
        sort=None,
        upsert=False,
        return_document=ReturnDocument.BEFORE,
        _deadline=None,
    ):
        """find_one_and_replace(filter, replacement, projection=None, sort=None, upsert=False, return_document=ReturnDocument.BEFORE)"""
        validate_ok_for_replace(replacement)
        return self._find_and_modify(
            filter,
            projection,
            sort,
            upsert,
            return_document,
            update=replacement,
            _deadline=_deadline,
        )

    @timeout
    def find_one_and_update(
        self,
        filter,
        update,
        projection=None,
        sort=None,
        upsert=False,
        return_document=ReturnDocument.BEFORE,
        _deadline=None,
    ):
        """find_one_and_update(filter, update, projection=None, sort=None, upsert=False, return_document=ReturnDocument.BEFORE)"""
        validate_ok_for_update(update)
        return self._find_and_modify(
            filter,
            projection,
            sort,
            upsert,
            return_document,
            update=update,
            _deadline=_deadline,
        )

    @timeout
    def bulk_write(self, requests, ordered=True, _deadline: Optional[float] = None):
        if not isinstance(requests, collections.abc.Iterable):
            raise TypeError("requests must be iterable")

        bulk = _Bulk(ordered)
        for request in requests:
            bulk.add_write_op(request)
        return self._execute_bulk(bulk, _deadline)

    @inlineCallbacks
    def _execute_bulk(self, bulk: _Bulk, _deadline: Optional[float]):
        if not bulk.ops:
            raise InvalidOperation("No operations to execute")

        proto = yield self._database.connection.getprotocol()
        check_deadline(_deadline)

        # There are four major cases with different behavior of bulk_write:
        #   * Unack, Unordered:  sending all batches and not handling responses at all
        #                        so ignoring any errors
        #
        #   * Ack, Unordered:    sending all batches, accumulating all responses and
        #                        returning aggregated response
        #
        #   * Unack, Ordered:    handling DB responses despite unacknowledged write_concern
        #                        because we must stop on first error (not raising it though)
        #
        #   * Ack, Ordered:      stopping on first error and raising BulkWriteError

        effective_write_concern = self.write_concern
        if bulk.ordered and self.write_concern.acknowledged is False:
            effective_write_concern = WriteConcern(w=1)

        all_responses: List[Deferred] = []

        full_result = {
            "writeErrors": [],
            "writeConcernErrors": [],
            "nInserted": 0,
            "nUpserted": 0,
            "nMatched": 0,
            "nModified": 0,
            "nRemoved": 0,
            "upserted": [],
        }

        def accumulate_response(response: dict, run: _Run, idx_offset: int) -> dict:
            _check_command_response(response)
            _merge_command(run, full_result, idx_offset, response)
            return response

<<<<<<< HEAD
        got_error = False
        for run in bulk.gen_runs():
            for doc_offset, msg in run.gen_messages(
                str(self._database),
                self._collection_name,
=======
        def decode_response(response: Msg, codec_options: CodecOptions) -> dict:
            return bson.decode(response.body, codec_options=codec_options)

        got_error = False
        for run in bulk.gen_runs():
            for doc_offset, msg in run.gen_messages(
                self._database.name,
                self.name,
>>>>>>> f1a046ad
                effective_write_concern,
                proto,
                self.codec_options,
            ):
                check_deadline(_deadline)
<<<<<<< HEAD
                deferred = proto.send_MSG(msg)
                if effective_write_concern.acknowledged:
                    if bulk.ordered:
                        response = yield deferred
                        accumulate_response(response, run, doc_offset)
                        if "writeErrors" in response:
=======
                deferred = proto.send_msg(msg)
                if effective_write_concern.acknowledged:
                    deferred.addCallback(decode_response, self.codec_options)
                    if bulk.ordered:
                        reply = yield deferred
                        accumulate_response(reply, run, doc_offset)
                        if "writeErrors" in reply:
>>>>>>> f1a046ad
                            got_error = True
                            break
                    else:
                        all_responses.append(
                            deferred.addCallback(accumulate_response, run, doc_offset)
                        )

            if got_error:
                break

        if effective_write_concern.acknowledged and not bulk.ordered:
            try:
                yield gatherResults(all_responses, consumeErrors=True)
            except FirstError as exc:
                exc.subFailure.raiseException()

        if self.write_concern.acknowledged:
            write_errors = full_result["writeErrors"]
            if write_errors:
                write_errors.sort(key=itemgetter("index"))
            if write_errors or full_result["writeConcernErrors"]:
                raise BulkWriteError(full_result)

        return BulkWriteResult(full_result, self.write_concern.acknowledged)<|MERGE_RESOLUTION|>--- conflicted
+++ resolved
@@ -3,20 +3,11 @@
 # found in the LICENSE file.
 
 import collections.abc
-<<<<<<< HEAD
-import warnings
-=======
->>>>>>> f1a046ad
 from operator import itemgetter
 from typing import Iterable, List, Optional
 
 import bson
-<<<<<<< HEAD
-from bson import BSON, ObjectId
-from bson.code import Code
-=======
 from bson import ObjectId
->>>>>>> f1a046ad
 from bson.codec_options import CodecOptions
 from bson.son import SON
 from pymongo.collection import ReturnDocument
@@ -27,16 +18,7 @@
     validate_ok_for_replace,
     validate_ok_for_update,
 )
-<<<<<<< HEAD
-from pymongo.errors import (
-    BulkWriteError,
-    InvalidName,
-    InvalidOperation,
-    OperationFailure,
-)
-=======
 from pymongo.errors import BulkWriteError, InvalidName, InvalidOperation
->>>>>>> f1a046ad
 from pymongo.results import (
     BulkWriteResult,
     DeleteResult,
@@ -51,27 +33,12 @@
 
 from txmongo import filter as qf
 from txmongo._bulk import _INSERT, _Bulk, _Run
-<<<<<<< HEAD
-from txmongo.filter import _QueryFilter
-from txmongo.protocol import (
-    DELETE_SINGLE_REMOVE,
-    UPDATE_MULTI,
-    UPDATE_UPSERT,
-    Delete,
-    Getmore,
-    Insert,
-    KillCursors,
-    Msg,
-    Query,
-    Update,
-=======
 from txmongo.protocol import (
     OP_MSG_MORE_TO_COME,
     QUERY_PARTIAL,
     QUERY_SLAVE_OK,
     MongoProtocol,
     Msg,
->>>>>>> f1a046ad
 )
 from txmongo.pymongo_internals import (
     _check_command_response,
@@ -474,12 +441,8 @@
         limit=0,
         sort=None,
         batch_size=0,
-<<<<<<< HEAD
-        **kwargs,
-=======
         flags=0,
         _deadline=None,
->>>>>>> f1a046ad
     ):
         if filter is None:
             filter = SON()
@@ -659,105 +622,10 @@
             "filemd5", spec, root=self._collection_name, **kwargs
         ).addCallback(lambda result: result.get("md5"))
 
-<<<<<<< HEAD
-    def _get_write_concern(self, safe=None, **options):
-        from_opts = WriteConcern(
-            options.get("w"),
-            options.get("wtimeout"),
-            options.get("j"),
-            options.get("fsync"),
-        )
-        if from_opts.document:
-            return from_opts
-
-        if safe is None:
-            return self.write_concern
-        elif safe:
-            if self.write_concern.acknowledged:
-                return self.write_concern
-            else:
-                # Edge case: MongoConnection(w=0).db.coll.insert(..., safe=True)
-                # In this case safe=True must issue getLastError without args
-                # even if connection-level write concern was unacknowledged
-                return WriteConcern()
-
-        return WriteConcern(w=0)
-
-    @timeout
-    def insert(self, docs, safe=None, flags=0, **kwargs):
-        """Insert a document(s) into this collection.
-
-        *Please consider using new-style* :meth:`insert_one()` *or*
-        :meth:`insert_many()` *methods instead.*
-
-        If document doesn't have ``"_id"`` field, :meth:`insert()` will generate
-        new :class:`~bson.ObjectId` and set it to ``"_id"`` field of the document.
-
-        :param docs:
-            Document or a list of documents to insert into a collection.
-
-        :param safe:
-            ``True`` or ``False`` forces usage of respectively acknowledged or
-            unacknowledged Write Concern. If ``None``, :attr:`write_concern` is
-            used.
-
-        :param flags:
-            If zero (default), inserting will stop after the first error
-            encountered. When ``flags`` set to
-            :const:`txmongo.protocol.INSERT_CONTINUE_ON_ERROR`, MongoDB will
-            try to insert all documents passed even if inserting some of
-            them will fail (for example, because of duplicate ``_id``). Not
-            that :meth:`insert()` won't raise any errors when this flag is
-            used.
-
-        :returns:
-            :class:`Deferred` that fires with single ``_id`` field or a list of
-            ``_id`` fields of inserted documents.
-        """
-        if isinstance(docs, dict):
-            ids = docs.get("_id", ObjectId())
-            docs["_id"] = ids
-            docs = [docs]
-        elif isinstance(docs, list):
-            ids = []
-            for doc in docs:
-                if isinstance(doc, dict):
-                    oid = doc.get("_id", ObjectId())
-                    ids.append(oid)
-                    doc["_id"] = oid
-                else:
-                    raise TypeError(
-                        "TxMongo: insert takes a document or a list of documents."
-                    )
-        else:
-            raise TypeError("TxMongo: insert takes a document or a list of documents.")
-
-        docs = [BSON.encode(d, codec_options=self.codec_options) for d in docs]
-        insert = Insert(flags=flags, collection=str(self), documents=docs)
-
-        def on_proto(proto):
-            check_deadline(kwargs.pop("_deadline", None))
-            proto.send_INSERT(insert)
-
-            write_concern = self._get_write_concern(safe, **kwargs)
-            if write_concern.acknowledged:
-                return proto.get_last_error(
-                    str(self._database), **write_concern.document
-                ).addCallback(lambda _: ids)
-
-            return ids
-
-        return self._database.connection.getprotocol().addCallback(on_proto)
-
-    @timeout
-    @defer.inlineCallbacks
-    def insert_one(self, document: Document, _deadline=None) -> InsertOneResult:
-=======
     @timeout
     def insert_one(
         self, document: Document, _deadline=None
     ) -> Deferred[InsertOneResult]:
->>>>>>> f1a046ad
         """insert_one(document)
 
         Insert a single document into collection
@@ -783,13 +651,8 @@
             flag_bits=Msg.create_flag_bits(self.write_concern.acknowledged),
             body=bson.encode(
                 {
-<<<<<<< HEAD
-                    "insert": self._collection_name,
-                    "$db": str(self.database),
-=======
                     "insert": self.name,
                     "$db": self.database.name,
->>>>>>> f1a046ad
                     "writeConcern": self.write_concern.document,
                 }
             ),
@@ -800,17 +663,11 @@
 
         proto = yield self._database.connection.getprotocol()
         check_deadline(_deadline)
-<<<<<<< HEAD
-        response = yield proto.send_MSG(msg)
-        if response:
-            _check_write_command_response(response)
-=======
         response: Optional[Msg] = yield proto.send_msg(msg)
         if response:
             reply = bson.decode(response.body, codec_options=self.codec_options)
             _check_command_response(reply)
             _check_write_command_response(reply)
->>>>>>> f1a046ad
         return InsertOneResult(inserted_id, self.write_concern.acknowledged)
 
     @timeout
@@ -835,7 +692,6 @@
             :class:`pymongo.results.InsertManyResult`
         """
         inserted_ids = []
-<<<<<<< HEAD
 
         def gen():
             for doc in documents:
@@ -852,58 +708,15 @@
         return self._execute_bulk(bulk, _deadline).addCallback(
             lambda _: InsertManyResult(inserted_ids, self.write_concern.acknowledged)
         )
-=======
->>>>>>> f1a046ad
-
-        def gen():
-            for doc in documents:
-                validate_is_document_type("document", doc)
-                oid = doc.get("_id")
-                if oid is None:
-                    oid = ObjectId()
-                    doc["_id"] = oid
-                inserted_ids.append(oid)
-                yield (_INSERT, doc)
-
-        bulk = _Bulk(ordered)
-        bulk.ops = list(gen())
-        return self._execute_bulk(bulk, _deadline).addCallback(
-            lambda _: InsertManyResult(inserted_ids, self.write_concern.acknowledged)
-        )
-
-<<<<<<< HEAD
-        def on_proto(proto):
-            check_deadline(kwargs.pop("_deadline", None))
-            proto.send_UPDATE(update)
-
-            write_concern = self._get_write_concern(safe, **kwargs)
-            if write_concern.acknowledged:
-                return proto.get_last_error(
-                    str(self._database), **write_concern.document
-                )
-
-        return self._database.connection.getprotocol().addCallback(on_proto)
 
     @defer.inlineCallbacks
     def _update(self, filter, update, upsert, multi, _deadline):
-        validate_is_mapping("filter", filter)
-        validate_boolean("upsert", upsert)
-
-=======
-    @defer.inlineCallbacks
-    def _update(self, filter, update, upsert, multi, _deadline):
->>>>>>> f1a046ad
         msg = Msg(
             flag_bits=Msg.create_flag_bits(self.write_concern.acknowledged),
             body=bson.encode(
                 {
-<<<<<<< HEAD
-                    "update": self._collection_name,
-                    "$db": str(self.database),
-=======
                     "update": self.name,
                     "$db": self.database.name,
->>>>>>> f1a046ad
                     "writeConcern": self.write_concern.document,
                 }
             ),
@@ -921,21 +734,6 @@
                 ],
             },
         )
-<<<<<<< HEAD
-
-        proto = yield self._database.connection.getprotocol()
-        check_deadline(_deadline)
-        response = yield proto.send_MSG(msg)
-        if response:
-            _check_write_command_response(response)
-            if response.get("n") and "upserted" in response:
-                # MongoDB >= 2.6.0 returns the upsert _id in an array
-                # element. Break it out for backward compatibility.
-                if "upserted" in response:
-                    response["upserted"] = response["upserted"][0]["_id"]
-
-        return UpdateResult(response, self.write_concern.acknowledged)
-=======
 
         proto = yield self._database.connection.getprotocol()
         check_deadline(_deadline)
@@ -952,7 +750,6 @@
                     reply["upserted"] = reply["upserted"][0]["_id"]
 
         return UpdateResult(reply, self.write_concern.acknowledged)
->>>>>>> f1a046ad
 
     @timeout
     def update_one(self, filter, update, upsert=False, _deadline=None):
@@ -1051,67 +848,22 @@
             deferred instance of :class:`pymongo.results.UpdateResult`.
         """
         validate_ok_for_replace(replacement)
-<<<<<<< HEAD
+        validate_is_mapping("filter", filter)
+        validate_boolean("upsert", upsert)
 
         return self._update(filter, replacement, upsert, False, _deadline)
-
-    @timeout
-    def save(self, doc, safe=None, **kwargs):
-        if not isinstance(doc, dict):
-            raise TypeError(
-                "TxMongo: cannot save objects of type {0}".format(type(doc))
-            )
-        oid = doc.get("_id")
-        if oid:
-            return self.update({"_id": oid}, doc, safe=safe, upsert=True, **kwargs)
-        else:
-            return self.insert(doc, safe=safe, **kwargs)
-
-    @timeout
-    def remove(self, spec, safe=None, single=False, flags=0, **kwargs):
-        if isinstance(spec, ObjectId):
-            spec = SON(dict(_id=spec))
-        if not isinstance(spec, dict):
-            raise TypeError(
-                "TxMongo: spec must be an instance of dict, not {0}".format(type(spec))
-            )
-
-        if single:
-            flags |= DELETE_SINGLE_REMOVE
-
-        spec = BSON.encode(spec, codec_options=self.codec_options)
-        delete = Delete(flags=flags, collection=str(self), selector=spec)
-
-        def on_proto(proto):
-            check_deadline(kwargs.pop("_deadline", None))
-            proto.send_DELETE(delete)
-
-            write_concern = self._get_write_concern(safe, **kwargs)
-            if write_concern.acknowledged:
-                return proto.get_last_error(
-                    str(self._database), **write_concern.document
-                )
-
-        return self._database.connection.getprotocol().addCallback(on_proto)
 
     @defer.inlineCallbacks
     def _delete(
         self, filter: dict, let: Optional[dict], multi: bool, _deadline: Optional[float]
     ):
-=======
->>>>>>> f1a046ad
-        validate_is_mapping("filter", filter)
-        validate_boolean("upsert", upsert)
-
-<<<<<<< HEAD
         body = {
-            "delete": self._collection_name,
-            "$db": str(self.database),
+            "delete": self.name,
+            "$db": self.database.name,
             "writeConcern": self.write_concern.document,
         }
 
         if let:
-            validate_is_mapping("let", let)
             body["let"] = let
 
         msg = Msg(
@@ -1132,45 +884,6 @@
 
         proto = yield self._database.connection.getprotocol()
         check_deadline(_deadline)
-        response = yield proto.send_MSG(msg)
-        if response:
-            _check_write_command_response(response)
-
-        return DeleteResult(response, self.write_concern.acknowledged)
-=======
-        return self._update(filter, replacement, upsert, False, _deadline)
-
-    @defer.inlineCallbacks
-    def _delete(
-        self, filter: dict, let: Optional[dict], multi: bool, _deadline: Optional[float]
-    ):
-        body = {
-            "delete": self.name,
-            "$db": self.database.name,
-            "writeConcern": self.write_concern.document,
-        }
-
-        if let:
-            body["let"] = let
-
-        msg = Msg(
-            flag_bits=Msg.create_flag_bits(self.write_concern.acknowledged),
-            body=bson.encode(body),
-            payload={
-                "deletes": [
-                    bson.encode(
-                        {
-                            "q": filter,
-                            "limit": 0 if multi else 1,
-                        },
-                        codec_options=self.codec_options,
-                    )
-                ],
-            },
-        )
-
-        proto = yield self._database.connection.getprotocol()
-        check_deadline(_deadline)
         response = yield proto.send_msg(msg)
         reply = None
         if response:
@@ -1179,7 +892,6 @@
             _check_write_command_response(reply)
 
         return DeleteResult(reply, self.write_concern.acknowledged)
->>>>>>> f1a046ad
 
     @timeout
     def delete_one(
@@ -1189,12 +901,9 @@
         _deadline: Optional[float] = None,
     ) -> Deferred[DeleteResult]:
         """delete_one(filter)"""
-<<<<<<< HEAD
-=======
         validate_is_mapping("filter", filter)
         if let:
             validate_is_mapping("let", let)
->>>>>>> f1a046ad
         return self._delete(filter, let, multi=False, _deadline=_deadline)
 
     @timeout
@@ -1205,12 +914,9 @@
         _deadline: Optional[float] = None,
     ) -> Deferred[DeleteResult]:
         """delete_many(filter)"""
-<<<<<<< HEAD
-=======
         validate_is_mapping("filter", filter)
         if let:
             validate_is_mapping("let", let)
->>>>>>> f1a046ad
         return self._delete(filter, let, multi=True, _deadline=_deadline)
 
     @timeout
@@ -1356,50 +1062,9 @@
                 return raw
             return raw.get("results")
 
-<<<<<<< HEAD
-        return self._database.command(
-            "mapreduce", self._collection_name, **params
-        ).addCallback(on_ok)
-
-    @timeout
-    def find_and_modify(self, query=None, update=None, upsert=False, **kwargs):
-        no_obj_error = "No matching object found"
-
-        if not update and not kwargs.get("remove", None):
-            raise ValueError("TxMongo: must either update or remove.")
-
-        if update and kwargs.get("remove", None):
-            raise ValueError("TxMongo: can't do both update and remove.")
-
-        params = kwargs
-        # No need to include empty args
-        if query:
-            params["query"] = query
-        if update:
-            params["update"] = update
-        if upsert:
-            params["upsert"] = upsert
-
-        def on_ok(result):
-            if not result["ok"]:
-                if result["errmsg"] == no_obj_error:
-                    return None
-                else:
-                    # Should never get here because of allowable_errors
-                    raise ValueError("TxMongo: unexpected error '{0}'".format(result))
-            return result.get("value")
-
-        return self._database.command(
-            "findAndModify",
-            self._collection_name,
-            allowable_errors=[no_obj_error],
-            **params,
-        ).addCallback(on_ok)
-=======
         return self._database.command("mapreduce", self.name, **params).addCallback(
             on_ok
         )
->>>>>>> f1a046ad
 
     def _find_and_modify(
         self,
@@ -1545,13 +1210,6 @@
             _merge_command(run, full_result, idx_offset, response)
             return response
 
-<<<<<<< HEAD
-        got_error = False
-        for run in bulk.gen_runs():
-            for doc_offset, msg in run.gen_messages(
-                str(self._database),
-                self._collection_name,
-=======
         def decode_response(response: Msg, codec_options: CodecOptions) -> dict:
             return bson.decode(response.body, codec_options=codec_options)
 
@@ -1560,20 +1218,11 @@
             for doc_offset, msg in run.gen_messages(
                 self._database.name,
                 self.name,
->>>>>>> f1a046ad
                 effective_write_concern,
                 proto,
                 self.codec_options,
             ):
                 check_deadline(_deadline)
-<<<<<<< HEAD
-                deferred = proto.send_MSG(msg)
-                if effective_write_concern.acknowledged:
-                    if bulk.ordered:
-                        response = yield deferred
-                        accumulate_response(response, run, doc_offset)
-                        if "writeErrors" in response:
-=======
                 deferred = proto.send_msg(msg)
                 if effective_write_concern.acknowledged:
                     deferred.addCallback(decode_response, self.codec_options)
@@ -1581,7 +1230,6 @@
                         reply = yield deferred
                         accumulate_response(reply, run, doc_offset)
                         if "writeErrors" in reply:
->>>>>>> f1a046ad
                             got_error = True
                             break
                     else:

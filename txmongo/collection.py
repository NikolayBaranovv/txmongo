--- conflicted
+++ resolved
@@ -5,15 +5,7 @@
 import collections.abc
 import warnings
 from operator import itemgetter
-<<<<<<< HEAD
-from typing import Iterable, Iterator, List, Mapping, Optional, Tuple
-=======
-from typing import (
-    Iterable,
-    List,
-    Optional,
-)
->>>>>>> c6cf6dce
+from typing import Iterable, Iterator, List, Optional, Tuple
 
 import bson
 from bson import BSON, ObjectId
@@ -23,10 +15,10 @@
 from pymongo.collection import ReturnDocument
 from pymongo.common import (
     validate_boolean,
+    validate_is_document_type,
     validate_is_mapping,
     validate_ok_for_replace,
     validate_ok_for_update,
-    validate_is_document_type,
 )
 from pymongo.errors import (
     BulkWriteError,
@@ -43,15 +35,11 @@
 )
 from pymongo.write_concern import WriteConcern
 from twisted.internet import defer
-<<<<<<< HEAD
-from twisted.internet.defer import Deferred, FirstError, gatherResults
-=======
-from twisted.internet.defer import Deferred, gatherResults, FirstError, inlineCallbacks
->>>>>>> c6cf6dce
+from twisted.internet.defer import Deferred, FirstError, gatherResults, inlineCallbacks
 from twisted.python.compat import comparable
 
 from txmongo import filter as qf
-from txmongo._bulk import _Bulk, _Run, _INSERT
+from txmongo._bulk import _INSERT, _Bulk, _Run
 from txmongo.filter import _QueryFilter
 from txmongo.protocol import (
     DELETE_SINGLE_REMOVE,
@@ -786,113 +774,6 @@
             :class:`pymongo.results.InsertManyResult`
         """
         inserted_ids = []
-<<<<<<< HEAD
-        for doc in documents:
-            inserted_ids.append(doc.setdefault("_id", ObjectId()))
-
-        def gen_messages(
-            write_concern: WriteConcern,
-            max_write_batch_size: int,
-            max_message_size: int,
-        ) -> Iterator[Tuple[int, Msg]]:
-            msg = Msg(
-                flag_bits=Msg.create_flag_bits(write_concern.acknowledged),
-                body=bson.encode(
-                    {
-                        "insert": self._collection_name,
-                        "$db": str(self.database),
-                        "ordered": bool(ordered),
-                        "writeConcern": write_concern.document,
-                    }
-                ),
-                payload={"documents": []},
-            )
-            docs_offset = 0
-            msg_doc_count = 0
-            msg_size = empty_msg_size = msg.size_in_bytes()
-            for doc in documents:
-                doc_bytes = bson.encode(doc, codec_options=self.codec_options)
-
-                enough_docs = msg_doc_count >= max_write_batch_size
-                enough_size = msg_size + len(doc_bytes) >= max_message_size
-                if enough_docs or enough_size:
-                    yield docs_offset, msg
-
-                    msg.payload["documents"] = []
-                    docs_offset += msg_doc_count
-                    msg_doc_count = 0
-                    msg_size = empty_msg_size
-
-                msg.payload["documents"].append(doc_bytes)
-                msg_doc_count += 1
-                msg_size += len(doc_bytes)
-
-            yield docs_offset, msg
-
-        proto = yield self._database.connection.getprotocol()
-        check_deadline(_deadline)
-
-        # There are four major cases with different behavior of insert_many:
-        #   * Unack, Unordered:  sending all batches and not handling responses at all
-        #                        so ignoring any errors
-        #
-        #   * Ack, Unordered:    sending all batches, accumulating all responses and
-        #                        returning aggregated response
-        #
-        #   * Unack, Ordered:    handling DB responses despite unacknowledged write_concern
-        #                        because we must stop on first error (not raising it though)
-        #
-        #   * Ack, Ordered:      stopping on first error and raising BulkWriteError
-
-        effective_write_concern = self.write_concern
-        if ordered and self.write_concern.acknowledged is False:
-            effective_write_concern = WriteConcern(w=1)
-
-        all_responses: List[Deferred] = []
-
-        result = {
-            "writeErrors": [],
-            "writeConcernErrors": [],
-            "nInserted": 0,
-        }
-
-        def accumulate_response(response: dict, idx_offset: int) -> dict:
-            _check_command_response(response)
-            result["nInserted"] += response["n"]
-            if write_errors := response.get("writeErrors"):
-                for err in write_errors:
-                    replacement = err.copy()
-                    replacement["index"] += idx_offset
-                    replacement["op"] = documents[replacement["index"]]
-                    result["writeErrors"].append(replacement)
-            if wc_error := response.get("writeConcernError"):
-                result["writeConcernErrors"].append(wc_error)
-            return response
-
-        for doc_offset, msg in gen_messages(
-            effective_write_concern, proto.max_write_batch_size, proto.max_message_size
-        ):
-            check_deadline(_deadline)
-            deferred = proto.send_MSG(msg)
-            if effective_write_concern.acknowledged:
-                if ordered:
-                    response = yield deferred
-                    accumulate_response(response, doc_offset)
-                    if ordered:
-                        if "writeErrors" in response:
-                            break
-                else:
-                    all_responses.append(
-                        deferred.addCallback(accumulate_response, doc_offset)
-                    )
-
-        if effective_write_concern.acknowledged and not ordered:
-            try:
-                yield gatherResults(all_responses, consumeErrors=True)
-            except FirstError as exc:
-                exc.subFailure.raiseException()
-=======
->>>>>>> c6cf6dce
 
         def gen():
             for doc in documents:

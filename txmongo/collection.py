--- conflicted
+++ resolved
@@ -2,12 +2,7 @@
 # Use of this source code is governed by the Apache License that can be
 # found in the LICENSE file.
 
-<<<<<<< HEAD
-=======
-from __future__ import absolute_import, division
-
 import collections.abc
->>>>>>> 34c36357
 import io
 import struct
 import warnings

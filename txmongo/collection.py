# coding: utf-8
# Copyright 2009-2014 The txmongo authors.  All rights reserved.
# Use of this source code is governed by the Apache License that can be
# found in the LICENSE file.

import bson
from bson import ObjectId
from bson.code import Code
from bson.son import SON
import types
from pymongo import errors
from txmongo import filter as qf
from txmongo.protocol import DELETE_SINGLE_REMOVE, UPDATE_UPSERT, \
<<<<<<< HEAD
                             UPDATE_MULTI, Query, Getmore, Insert, \
                             Update, Delete, KillCursors
=======
    UPDATE_MULTI, Query, Getmore, Insert, \
    Update, Delete
>>>>>>> 753e7353
from twisted.internet import defer


class Collection(object):
    def __init__(self, database, name):
        if not isinstance(name, basestring):
            raise TypeError("name must be an instance of basestring")

        if not name or ".." in name:
            raise errors.InvalidName("collection names cannot be empty")
        if "$" in name and not (name.startswith("oplog.$main") or
                                name.startswith("$cmd")):
            raise errors.InvalidName("collection names must not "
                                     "contain '$': %r" % name)
        if name[0] == "." or name[-1] == ".":
            raise errors.InvalidName("collection names must not start "
                                     "or end with '.': %r" % name)
        if "\x00" in name:
            raise errors.InvalidName("collection names must not contain the "
                                     "null character")

        self._database = database
        self._collection_name = unicode(name)

    def __str__(self):
        return "%s.%s" % (str(self._database), self._collection_name)

    def __repr__(self):
        return "Collection(%s, %s)" % (self._database, self._collection_name)

    def __getitem__(self, collection_name):
        return Collection(self._database,
                          "%s.%s" % (self._collection_name, collection_name))

    def __cmp__(self, other):
        if isinstance(other, Collection):
            return cmp((self._database, self._collection_name),
                       (other._database, other._collection_name))
        return NotImplemented

    def __getattr__(self, collection_name):
        return self[collection_name]

    def __call__(self, collection_name):
        return self[collection_name]

    def _fields_list_to_dict(self, fields):
        """
        transform a list of fields from ["a", "b"] to {"a":1, "b":1}
        """
        as_dict = {}
        for field in fields:
            if not isinstance(field, types.StringTypes):
                raise TypeError("fields must be a list of key names")
            as_dict[field] = 1
        return as_dict

    def _gen_index_name(self, keys):
        return u"_".join([u"%s_%s" % item for item in keys])

    def options(self):
        def wrapper(result):
            if result:
                options = result.get("options", {})
                if "create" in options:
                    del options["create"]
                return options
            return {}

        d = self._database.system.namespaces.find_one({"name": str(self)})
        d.addCallback(wrapper)
        return d

    @defer.inlineCallbacks
    def find(self, spec=None, skip=0, limit=0, fields=None, filter=None, cursor=False, **kwargs):
        if cursor:
            out = yield self.find_with_cursor(spec=spec, skip=skip, fields=fields, filter=filter,
                                              **kwargs)
            defer.returnValue(out)
        if spec is None:
            spec = SON()

        if not isinstance(spec, types.DictType):
            raise TypeError("spec must be an instance of dict")
        if not isinstance(fields, (types.DictType, types.ListType, types.NoneType)):
            raise TypeError("fields must be an instance of dict or list")
        if not isinstance(skip, types.IntType):
            raise TypeError("skip must be an instance of int")
        if not isinstance(limit, types.IntType):
            raise TypeError("limit must be an instance of int")

        if fields is not None:
            if not isinstance(fields, types.DictType):
                if not fields:
                    fields = ["_id"]
                fields = self._fields_list_to_dict(fields)

        if isinstance(filter, (qf.sort, qf.hint, qf.explain, qf.snapshot, qf.comment)):
            if '$query' not in spec:
                spec = {'$query': spec}
<<<<<<< HEAD
                for k,v in filter.iteritems():
                    if isinstance(v, (list, tuple)):
                        spec['$' + k] = dict(v)
                    else:
                        spec['$' + k] = v
=======
                for k, v in filter.iteritems():
                    spec['$' + k] = dict(v)
>>>>>>> 753e7353

        if self._database._authenticated:
            proto = yield self._database.connection.get_authenticated_protocol(self._database)
        else:
            proto = yield self._database.connection.getprotocol()

        flags = kwargs.get('flags', 0)
        query = Query(flags=flags, collection=str(self),
                      n_to_skip=skip, n_to_return=limit,
                      query=spec, fields=fields)

        reply = yield proto.send_QUERY(query)
        documents = reply.documents
        while reply.cursor_id:
            if limit == 0:
                to_fetch = 0    # no limit
            elif limit < 0:
                # We won't actually get here because MongoDB won't create cursor when limit < 0
                to_fetch = None # close cursor
            else:
                to_fetch = limit - len(documents)
                if to_fetch <= 0:
                    to_fetch = None # close cursor

            if to_fetch is None:
                proto.send_KILL_CURSORS(KillCursors(
                    n_cursors = 1,
                    cursors = [ reply.cursor_id ]
                ))
                break

            reply = yield proto.send_GETMORE(Getmore(
                collection = str(self),
                n_to_return = to_fetch,
                cursor_id = reply.cursor_id
            ))
            documents.extend(reply.documents)

        if limit > 0:
            documents = documents[:limit]

        as_class = kwargs.get('as_class', dict)

        defer.returnValue([d.decode(as_class=as_class) for d in documents])

    def find_with_cursor(self, spec=None, skip=0, limit=0, fields=None, filter=None, **kwargs):
        ''' find method that uses the cursor to only return a block of
        results at a time.
        Arguments are the same as with find()
        returns deferred that results in a tuple: (docs, deferred) where
        docs are the current page of results and deferred results in the next
        tuple. When the cursor is exhausted, it will return the tuple
        ([], None)
        '''
        if spec is None:
            spec = SON()

        if not isinstance(spec, types.DictType):
            raise TypeError("spec must be an instance of dict")
        if not isinstance(fields, (types.DictType, types.ListType, types.NoneType)):
            raise TypeError("fields must be an instance of dict or list")
        if not isinstance(skip, types.IntType):
            raise TypeError("skip must be an instance of int")
        if not isinstance(limit, types.IntType):
            raise TypeError("limit must be an instance of int")

        if fields is not None:
            if not isinstance(fields, types.DictType):
                if not fields:
                    fields = ["_id"]
                fields = self._fields_list_to_dict(fields)

        if isinstance(filter, (qf.sort, qf.hint, qf.explain, qf.snapshot)):
            if '$query' not in spec:
                spec = {'$query': spec}
                for k, v in filter.iteritems():
                    spec['$' + k] = dict(v)

        as_class = kwargs.get('as_class', dict)
        d = self._database.connection.getprotocol()

        def after_connection(proto):
            flags = kwargs.get('flags', 0)
            query = Query(flags=flags, collection=str(self),
                          n_to_skip=skip, n_to_return=limit,
                          query=spec, fields=fields)

            d = proto.send_QUERY(query)
            d.addCallback(after_reply, proto)
            return d

        def after_reply(reply, proto, fetched=0):
            documents = reply.documents
            fetched = fetched + len(documents)
            out = [d.decode(as_class=as_class) for d in documents]
            if reply.cursor_id:
                if limit <= 0:
                    to_fetch = len(documents)
                else:
                    to_fetch = -1 if fetched < limit else len(documents)
                if to_fetch < 0:
                    nomore = defer.succeed(([], None))
                    return (out, nomore)

                getmore = Getmore(collection=str(self),
                                  n_to_return=to_fetch,
                                  cursor_id=reply.cursor_id)
                d = proto.send_GETMORE(getmore)
                d.addCallback(after_reply, proto, fetched)
                return (out, d)
            nomore = defer.succeed(([], None))
            return (out, nomore)

        d.addCallback(after_connection)
        return d

    def find_one(self, spec=None, fields=None, **kwargs):
        if isinstance(spec, ObjectId):
            spec = {'_id': spec}
        df = self.find(spec=spec, limit=1, fields=fields, **kwargs)
        df.addCallback(lambda r: r[0] if r else {})
        return df

    def count(self, spec=None, fields=None):
        def wrapper(result):
            return result["n"]

        if fields is not None:
            if not fields:
                fields = ["_id"]
            fields = self._fields_list_to_dict(fields)

        spec = SON([("count", self._collection_name),
                    ("query", spec or SON()),
                    ("fields", fields)])
        d = self._database["$cmd"].find_one(spec)
        d.addCallback(wrapper)
        return d

    def group(self, keys, initial, reduce, condition=None, finalize=None):
        body = {
            "ns": self._collection_name,
            "initial": initial,
            "$reduce": Code(reduce),
        }

        if isinstance(keys, basestring):
            body['$keyf'] = Code(keys)
        else:
            body['key'] = self._fields_list_to_dict(keys)

        if condition:
            body["cond"] = condition
        if finalize:
            body["finalize"] = Code(finalize)

        return self._database["$cmd"].find_one({"group": body})

    def filemd5(self, spec):
        def wrapper(result):
            return result.get('md5')

        if not isinstance(spec, ObjectId):
            raise ValueError("filemd5 expected an objectid for its "
                             "non-keyword argument")

        spec = SON([("filemd5", spec),
                    ("root", self._collection_name)])

        d = self._database['$cmd'].find_one(spec)
        d.addCallback(wrapper)
        return d

    @defer.inlineCallbacks
    def insert(self, docs, safe=True, **kwargs):
        if isinstance(docs, types.DictType):
            ids = docs.get('_id', ObjectId())
            docs["_id"] = ids
            docs = [docs]
        elif isinstance(docs, types.ListType):
            ids = []
            for doc in docs:
                if isinstance(doc, types.DictType):
                    id = doc.get('_id', ObjectId())
                    ids.append(id)
                    doc["_id"] = id
                else:
                    raise TypeError("insert takes a document or a list of documents")
        else:
            raise TypeError("insert takes a document or a list of documents")

        docs = [bson.BSON.encode(d) for d in docs]
        flags = kwargs.get('flags', 0)
        insert = Insert(flags=flags, collection=str(self), documents=docs)

        if self._database._authenticated:
            proto = yield self._database.connection.get_authenticated_protocol(self._database)
        else:
            proto = yield self._database.connection.getprotocol()

        proto.send_INSERT(insert)

        if safe:
            yield proto.getlasterror(str(self._database))

        defer.returnValue(ids)

    @defer.inlineCallbacks
    def update(self, spec, document, upsert=False, multi=False, safe=True, **kwargs):
        if not isinstance(spec, types.DictType):
            raise TypeError("spec must be an instance of dict")
        if not isinstance(document, types.DictType):
            raise TypeError("document must be an instance of dict")
        if not isinstance(upsert, types.BooleanType):
            raise TypeError("upsert must be an instance of bool")

        flags = kwargs.get('flags', 0)

        if multi:
            flags |= UPDATE_MULTI
        if upsert:
            flags |= UPDATE_UPSERT

        spec = bson.BSON.encode(spec)
        document = bson.BSON.encode(document)
        update = Update(flags=flags, collection=str(self),
                        selector=spec, update=document)
        if self._database._authenticated:
            proto = yield self._database.connection.get_authenticated_protocol(self._database)
        else:
            proto = yield self._database.connection.getprotocol()

        proto.send_UPDATE(update)

        if safe:
            ret = yield proto.getlasterror(str(self._database))
            defer.returnValue(ret)

    def save(self, doc, safe=True, **kwargs):
        if not isinstance(doc, types.DictType):
            raise TypeError("cannot save objects of type %s" % type(doc))

        objid = doc.get("_id")
        if objid:
            return self.update({"_id": objid}, doc, safe=safe, upsert=True, **kwargs)
        else:
            return self.insert(doc, safe=safe, **kwargs)

    @defer.inlineCallbacks
    def remove(self, spec, safe=True, single=False, **kwargs):
        if isinstance(spec, ObjectId):
            spec = SON(dict(_id=spec))
        if not isinstance(spec, types.DictType):
            raise TypeError("spec must be an instance of dict, not %s" % type(spec))

        flags = kwargs.get('flags', 0)
        if single:
            flags |= DELETE_SINGLE_REMOVE

        spec = bson.BSON.encode(spec)
        delete = Delete(flags=flags, collection=str(self), selector=spec)
        if self._database._authenticated:
            proto = yield self._database.connection.get_authenticated_protocol(self._database)
        else:
            proto = yield self._database.connection.getprotocol()

        proto.send_DELETE(delete)

        if safe:
            ret = yield proto.getlasterror(str(self._database))
            defer.returnValue(ret)

    def drop(self, **kwargs):
        return self._database.drop_collection(self._collection_name)

    def create_index(self, sort_fields, **kwargs):
        def wrapper(result, name):
            return name

        if not isinstance(sort_fields, qf.sort):
            raise TypeError("sort_fields must be an instance of filter.sort")

        if "name" not in kwargs:
            name = self._gen_index_name(sort_fields["orderby"])
        else:
            name = kwargs.pop("name")

        key = SON()
        for k, v in sort_fields["orderby"]:
            key.update({k: v})

        index = SON(dict(
            ns=str(self),
            name=name,
            key=key
        ))

        if "drop_dups" in kwargs:
            kwargs["dropDups"] = kwargs.pop("drop_dups")

        if "bucket_size" in kwargs:
            kwargs["bucketSize"] = kwargs.pop("bucket_size")

        index.update(kwargs)
        d = self._database.system.indexes.insert(index, safe=True)
        d.addCallback(wrapper, name)
        return d

    def ensure_index(self, sort_fields, **kwargs):
        # ensure_index is an alias of create_index since we are not
        # keep an index cache same way pymongo does
        return self.create_index(sort_fields, **kwargs)

    def drop_index(self, index_identifier):
        if isinstance(index_identifier, types.StringTypes):
            name = index_identifier
        elif isinstance(index_identifier, qf.sort):
            name = self._gen_index_name(index_identifier["orderby"])
        else:
            raise TypeError("index_identifier must be a name or instance of filter.sort")

        cmd = SON([("deleteIndexes", self._collection_name), ("index", name)])
        return self._database["$cmd"].find_one(cmd)

    def drop_indexes(self):
        return self.drop_index("*")

    def index_information(self):
        def wrapper(raw):
            info = {}
            for idx in raw:
                info[idx["name"]] = idx["key"].items()
            return info

        d = self._database.system.indexes.find({"ns": str(self)})
        d.addCallback(wrapper)
        return d

    def rename(self, new_name):
        cmd = SON([("renameCollection", str(self)),
                   ("to", "%s.%s" % (str(self._database), new_name))])
        return self._database("admin")["$cmd"].find_one(cmd)

    def distinct(self, key, spec=None):
        def wrapper(result):
            if result:
                return result.get("values")
            return {}

        cmd = SON([("distinct", self._collection_name), ("key", key)])
        if spec:
            cmd["query"] = spec

        d = self._database["$cmd"].find_one(cmd)
        d.addCallback(wrapper)
        return d

    def aggregate(self, pipeline, full_response=False):
        def wrapper(result, full_response):
            if full_response:
                return result
            return result.get("result")

        cmd = SON([("aggregate", self._collection_name),
                   ("pipeline", pipeline)])

        d = self._database["$cmd"].find_one(cmd)
        d.addCallback(wrapper, full_response)
        return d

    def map_reduce(self, map, reduce, full_response=False, **kwargs):
        def wrapper(result, full_response):
            if full_response:
                return result
            return result.get("result")

        cmd = SON([("mapreduce", self._collection_name),
                   ("map", map), ("reduce", reduce)])
        cmd.update(**kwargs)
        d = self._database["$cmd"].find_one(cmd)
        d.addCallback(wrapper, full_response)
        return d

    def find_and_modify(self, query={}, update=None, upsert=False, **kwargs):
        def wrapper(result):
            no_obj_error = "No matching object found"
            if not result['ok']:
                if result["errmsg"] == no_obj_error:
                    return None
                else:
                    raise ValueError("Unexpected Error: %s" % (result,))
            return result.get('value')

        if (not update and not kwargs.get('remove', None)):
            raise ValueError("Must either update or remove")

        if (update and kwargs.get('remove', None)):
            raise ValueError("Can't do both update and remove")

        cmd = SON([("findAndModify", self._collection_name)])
        cmd.update(kwargs)
        # No need to include empty args
        if query:
            cmd['query'] = query
        if update:
            cmd['update'] = update
        if upsert:
            cmd['upsert'] = upsert

        d = self._database["$cmd"].find_one(cmd)
        d.addCallback(wrapper)

        return d<|MERGE_RESOLUTION|>--- conflicted
+++ resolved
@@ -11,13 +11,8 @@
 from pymongo import errors
 from txmongo import filter as qf
 from txmongo.protocol import DELETE_SINGLE_REMOVE, UPDATE_UPSERT, \
-<<<<<<< HEAD
-                             UPDATE_MULTI, Query, Getmore, Insert, \
-                             Update, Delete, KillCursors
-=======
     UPDATE_MULTI, Query, Getmore, Insert, \
-    Update, Delete
->>>>>>> 753e7353
+    Update, Delete, KillCursors
 from twisted.internet import defer
 
 
@@ -118,16 +113,11 @@
         if isinstance(filter, (qf.sort, qf.hint, qf.explain, qf.snapshot, qf.comment)):
             if '$query' not in spec:
                 spec = {'$query': spec}
-<<<<<<< HEAD
-                for k,v in filter.iteritems():
+                for k, v in filter.iteritems():
                     if isinstance(v, (list, tuple)):
                         spec['$' + k] = dict(v)
                     else:
                         spec['$' + k] = v
-=======
-                for k, v in filter.iteritems():
-                    spec['$' + k] = dict(v)
->>>>>>> 753e7353
 
         if self._database._authenticated:
             proto = yield self._database.connection.get_authenticated_protocol(self._database)

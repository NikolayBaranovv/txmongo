# Copyright 2012-2015 TxMongo Developers
#
# Licensed under the Apache License, Version 2.0 (the "License");
# you may not use this file except in compliance with the License.
# You may obtain a copy of the License at
#
# http://www.apache.org/licenses/LICENSE-2.0
#
# Unless required by applicable law or agreed to in writing, software
# distributed under the License is distributed on an "AS IS" BASIS,
# WITHOUT WARRANTIES OR CONDITIONS OF ANY KIND, either express or implied.
# See the License for the specific language governing permissions and
# limitations under the License.

"""Test the collection module.
Based on pymongo driver's test_collection.py
"""

<<<<<<< HEAD
=======
from __future__ import absolute_import, division

import uuid

from bson import UuidRepresentation, CodecOptions
>>>>>>> 34c36357
from pymongo import errors
from twisted.internet import defer
from twisted.trial import unittest

import txmongo
from txmongo import filter as qf
from txmongo.collection import Collection

mongo_host = "localhost"
mongo_port = 27017


def cmp(a, b):
    if not isinstance(a, b.__class__) or not isinstance(b, a.__class__):
        return -1
    return (a > b) - (a < b)


class TestIndexInfo(unittest.TestCase):

    timeout = 5

    @defer.inlineCallbacks
    def setUp(self):
        self.conn = yield txmongo.MongoConnection(mongo_host, mongo_port)
        self.db = self.conn.mydb
        self.coll = self.db.mycol

    @defer.inlineCallbacks
    def tearDown(self):
        yield self.conn.drop_database(self.db)
        yield self.conn.disconnect()

    @defer.inlineCallbacks
    def test_collection(self):
        self.assertRaises(TypeError, Collection, self.db, 5)

        def make_col(base, name):
            return base[name]

        self.assertRaises(errors.InvalidName, make_col, self.db, "")
        self.assertRaises(errors.InvalidName, make_col, self.db, "te$t")
        self.assertRaises(errors.InvalidName, make_col, self.db, ".test")
        self.assertRaises(errors.InvalidName, make_col, self.db, "test.")
        self.assertRaises(errors.InvalidName, make_col, self.db, "tes..t")
        self.assertRaises(errors.InvalidName, make_col, self.db.test, "")
        self.assertRaises(errors.InvalidName, make_col, self.db.test, "te$t")
        self.assertRaises(errors.InvalidName, make_col, self.db.test, ".test")
        self.assertRaises(errors.InvalidName, make_col, self.db.test, "test.")
        self.assertRaises(errors.InvalidName, make_col, self.db.test, "tes..t")
        self.assertRaises(errors.InvalidName, make_col, self.db.test, "tes\x00t")
        self.assertRaises(TypeError, self.coll.save, "test")
        self.assertRaises(ValueError, self.coll.filemd5, "test")
        self.assertRaises(TypeError, self.db.test.find, spec="test")
        self.assertRaises(TypeError, self.db.test.find, fields="test")
        self.assertRaises(TypeError, self.db.test.find, skip="test")
        self.assertRaises(TypeError, self.db.test.find, limit="test")
        self.assertRaises(TypeError, self.db.test.insert, [1])
        self.assertRaises(TypeError, self.db.test.insert, 1)
        self.assertRaises(TypeError, self.db.test.update, 1, 1)
        self.assertRaises(TypeError, self.db.test.update, {}, 1)
        self.assertRaises(TypeError, self.db.test.update, {}, {}, 'a')

        self.assert_(isinstance(self.db.test, Collection))
        self.assertEqual(NotImplemented, self.db.test.__cmp__(7))
        self.assertNotEqual(cmp(self.db.test, 7), 0)
        self.assertEqual(self.db.test, Collection(self.db, "test"))
        self.assertEqual(self.db.test.mike, self.db["test.mike"])
        self.assertEqual(self.db.test["mike"], self.db["test.mike"])
        self.assertEqual(repr(self.db.test), "Collection(mydb, test)")
        self.assertEqual(self.db.test.test, self.db.test("test"))

        options = yield self.db.test.options()
        self.assertTrue(isinstance(options, dict))

        yield self.db.drop_collection("test")
        collection_names = yield self.db.collection_names()
        self.assertFalse("test" in collection_names)

    @defer.inlineCallbacks
    def test_create_index(self):
        coll = self.coll

        self.assertRaises(TypeError, coll.create_index, 5)
        self.assertRaises(TypeError, coll.create_index, {"hello": 1})

        yield coll.insert({'c': 1})  # make sure collection exists.

        yield coll.drop_indexes()
        count = len((yield coll.index_information()))
        self.assertEqual(count, 1)
        self.assertIsInstance(count, int)

        yield coll.create_index(qf.sort(qf.ASCENDING("hello")))
        yield coll.create_index(qf.sort(qf.ASCENDING("hello") +
                                qf.DESCENDING("world")))

        count = len((yield coll.index_information()))
        self.assertEqual(count, 3)

        yield coll.drop_indexes()
        ix = yield coll.create_index(qf.sort(qf.ASCENDING("hello") +
                                     qf.DESCENDING("world")), name="hello_world")
        self.assertEquals(ix, "hello_world")

        yield coll.drop_indexes()
        count = len((yield coll.index_information()))
        self.assertEqual(count, 1)

        yield coll.create_index(qf.sort(qf.ASCENDING("hello")))
        indices = yield coll.index_information()
        self.assert_("hello_1" in indices)

        yield coll.drop_indexes()
        count = len((yield coll.index_information()))
        self.assertEqual(count, 1)

        ix = yield coll.create_index(qf.sort(qf.ASCENDING("hello") +
                                     qf.DESCENDING("world")))
        self.assertEquals(ix, "hello_1_world_-1")

    @defer.inlineCallbacks
    def test_create_index_nodup(self):
        coll = self.coll

        yield coll.insert({'b': 1})
        yield coll.insert({'b': 1})

        ix = coll.create_index(qf.sort(qf.ASCENDING("b")), unique=True)
        yield self.assertFailure(ix, errors.DuplicateKeyError)

    @defer.inlineCallbacks
    def test_create_index_dropdups(self):
        # dropDups was removed from MongoDB v3.0
        ismaster = yield self.db.command("ismaster")
        if ismaster["maxWireVersion"] >= 3:
            raise unittest.SkipTest("dropDups was removed from MongoDB 3")

        yield self.coll.insert([{'b': 1}, {'b': 1}])

        yield self.coll.create_index(qf.sort(qf.ASCENDING('b')),
                                          unique=True, drop_dups=True)
        docs = yield self.coll.find(fields={"_id": 0})
        self.assertEqual(docs, [{'b': 1}])

    @defer.inlineCallbacks
    def test_ensure_index(self):
        coll = self.coll

        yield coll.ensure_index(qf.sort(qf.ASCENDING("hello")))
        indices = yield coll.index_information()
        self.assert_("hello_1" in indices)

    @defer.inlineCallbacks
    def test_index_info(self):
        db = self.db

        db.test.save({})  # create collection
        ix_info = yield db.test.index_information()
        self.assertEqual(len(ix_info), 1)
        self.assertEqual(ix_info["_id_"]["name"], "_id_")

        yield db.test.create_index(qf.sort(qf.ASCENDING("hello")))
        ix_info = yield db.test.index_information()
        self.assertEqual(len(ix_info), 2)
        self.assertEqual(ix_info["hello_1"]["name"], "hello_1")

        yield db.test.create_index(
            qf.sort(qf.DESCENDING("hello") + qf.ASCENDING("world")),
            unique=True, sparse=True)
        ix_info = yield db.test.index_information()
        self.assertEqual(ix_info["hello_1"]["name"], "hello_1")
        self.assertEqual(len(ix_info), 3)
        self.assertEqual({"hello": -1, "world": 1}, ix_info["hello_-1_world_1"]["key"])
        self.assertEqual(True, ix_info["hello_-1_world_1"]["unique"])
        self.assertEqual(True, ix_info["hello_-1_world_1"]["sparse"])

    @defer.inlineCallbacks
    def test_index_geo2d(self):
        coll = self.coll
        geo_ix = yield coll.create_index(qf.sort(qf.GEO2D("loc")))

        self.assertEqual("loc_2d", geo_ix)

        index_info = yield coll.index_information()
        self.assertEqual({"loc": "2d"}, index_info["loc_2d"]["key"])

    @defer.inlineCallbacks
    def test_index_geo2dsphere(self):
        coll = self.coll
        geo_ix = yield coll.create_index(qf.sort(qf.GEO2DSPHERE("loc")))

        self.assertEqual("loc_2dsphere", geo_ix)
        index_info = yield coll.index_information()

        self.assertEqual(index_info["loc_2dsphere"]["key"], {"loc": "2dsphere"})

    @defer.inlineCallbacks
    def test_index_text(self):
        ix = yield self.coll.create_index(qf.sort(qf.TEXT("title") + qf.TEXT("summary")),
                                          weights={"title": 100, "summary": 20})
        self.assertEqual("title_text_summary_text", ix)

        index_info = yield self.coll.index_information()
        self.assertEqual(index_info[ix]["key"], {"_fts": "text", "_ftsx": 1})
        self.assertEqual(index_info[ix]["weights"], {"title": 100, "summary": 20})

    @defer.inlineCallbacks
    def test_index_haystack(self):
        db = self.db
        coll = self.coll

        _id = yield coll.insert({
            "pos": {"long": 34.2, "lat": 33.3},
            "type": "restaurant"
        })
        yield coll.insert({
            "pos": {"long": 34.2, "lat": 37.3}, "type": "restaurant"
        })
        yield coll.insert({
            "pos": {"long": 59.1, "lat": 87.2}, "type": "office"
        })

        yield coll.create_index(qf.sort(qf.GEOHAYSTACK("pos") +
                                        qf.ASCENDING("type")), **{"bucket_size": 1})

        results = yield db.command("geoSearch", "mycol",
                                   near=[33, 33],
                                   maxDistance=6,
                                   search={"type": "restaurant"},
                                   limit=30)

        self.assertEqual(2, len(results["results"]))
        self.assertEqual({
            "_id": _id,
            "pos": {"long": 34.2, "lat": 33.3},
            "type": "restaurant"
        }, results["results"][0])

    @defer.inlineCallbacks
    def test_drop_index(self):
        index = qf.sort(qf.ASCENDING("hello") + qf.DESCENDING("world"))

        yield self.coll.create_index(index, name="myindex")
        res = yield self.coll.drop_index("myindex")
        self.assertEqual(res["ok"], 1)

        yield self.coll.create_index(index)
        res = yield self.coll.drop_index(index)
        self.assertEqual(res["ok"], 1)

        self.assertRaises(TypeError, self.coll.drop_index, 123)


class TestRename(unittest.TestCase):

    def setUp(self):
        self.conn = txmongo.MongoConnection(mongo_host, mongo_port)
        self.db = self.conn.mydb

    @defer.inlineCallbacks
    def tearDown(self):
        yield self.conn.drop_database(self.db)
        yield self.conn.disconnect()

    @defer.inlineCallbacks
    def test_Rename(self):
        coll = yield self.db.create_collection("coll1")
        yield coll.insert({'x': 42}, safe=True)

        yield coll.rename("coll2")

        doc = yield self.db.coll2.find_one(fields={"_id": 0})
        self.assertEqual(doc, {'x': 42})


class TestOptions(unittest.TestCase):

    def setUp(self):
        self.conn = txmongo.MongoConnection(mongo_host, mongo_port)
        self.db = self.conn.mydb

    @defer.inlineCallbacks
    def tearDown(self):
        yield self.conn.drop_database(self.db)
        yield self.conn.disconnect()

    @defer.inlineCallbacks
    def test_Options(self):
        coll = yield self.db.create_collection("opttest", {"capped": True, "size": 4096})
        self.assertTrue(isinstance(coll, Collection))

        opts = yield coll.options()
        self.assertEqual(opts["capped"], True)
        self.assertEqual(opts["size"], 4096)

    @defer.inlineCallbacks
    def test_NonExistingCollection(self):
        opts = yield self.db.nonexisting.options()
        self.assertEqual(opts, {})

    @defer.inlineCallbacks
    def test_WithoutOptions(self):
        coll = yield self.db.create_collection("opttest")
        opts = yield coll.options()
        self.assertEqual(opts, {})


class TestCreateCollection(unittest.TestCase):

    def setUp(self):
        self.conn = txmongo.MongoConnection(mongo_host, mongo_port)
        self.db = self.conn.mydb

    @defer.inlineCallbacks
    def tearDown(self):
        yield self.conn.drop_database(self.db)
        yield self.conn.disconnect()

    @defer.inlineCallbacks
    def test_WithOptions(self):
        coll = yield self.db.create_collection("opttest", capped=True, size=4096)
        self.assertTrue(isinstance(coll, Collection))

        opts = yield coll.options()
        self.assertEqual(opts["capped"], True)
        self.assertEqual(opts["size"], 4096)

    @defer.inlineCallbacks
    def test_Fail(self):
        # Not using assertFailure() here because it doesn't wait until deferred is
        # resolved or failed but there was a bug that made deferred hang forever
        # in case if create_collection failed
        try:
            # Negative size
            yield self.db.create_collection("opttest", {"size": -100})
        except errors.OperationFailure:
            pass
        else:
            self.fail()
    test_Fail.timeout = 10


class TestFindSignatureCompat(unittest.TestCase):
    def test_convert(self):
        self.assertEqual(
            Collection._find_args_compat(spec={'x': 42}),
            {"filter": {'x': 42}, "projection": None, "skip": 0, "limit": 0, "sort": None,
             "cursor": False}
        )
        self.assertEqual(
            Collection._find_args_compat(filter={'x': 42}),
            {"filter": {'x': 42}, "projection": None, "skip": 0, "limit": 0, "sort": None}
        )
        self.assertEqual(
            Collection._find_args_compat(filter=qf.sort(qf.ASCENDING('x'))),
            {"filter": None, "projection": None, "skip": 0, "limit": 0,
             "sort": qf.sort(qf.ASCENDING('x')), "cursor": False}
        )
        self.assertEqual(
            Collection._find_args_compat(sort=qf.sort(qf.ASCENDING('x'))),
            {"filter": None, "projection": None, "skip": 0, "limit": 0,
             "sort": qf.sort(qf.ASCENDING('x'))}
        )
        self.assertEqual(
            Collection._find_args_compat({'x': 42}),
            {"filter": {'x': 42}, "projection": None, "skip": 0, "limit": 0, "sort": None}
        )
        self.assertEqual(
            Collection._find_args_compat({'x': 42}, unknown_arg=123),
            {"filter": {'x': 42}, "projection": None, "skip": 0, "limit": 0, "sort": None,
             "unknown_arg": 123}
        )
        self.assertEqual(
            Collection._find_args_compat({'x': 42}, {'a': 1}),
            {"filter": {'x': 42}, "projection": {'a': 1}, "skip": 0, "limit": 0, "sort": None}
        )
        self.assertEqual(
            Collection._find_args_compat({'x': 42}, projection={'a': 1}),
            {"filter": {'x': 42}, "projection": {'a': 1}, "skip": 0, "limit": 0, "sort": None}
        )
        self.assertEqual(
            Collection._find_args_compat({'x': 42}, fields={'a': 1}),
            {"filter": {'x': 42}, "projection": {'a': 1}, "skip": 0, "limit": 0, "sort": None,
             "cursor": False}
        )
        self.assertEqual(
            Collection._find_args_compat({'x': 42}, 5),
            {"filter": {'x': 42}, "projection": None, "skip": 5, "limit": 0, "sort": None,
             "cursor": False}
        )
        self.assertEqual(
            Collection._find_args_compat({'x': 42}, {'a': 1}, 5),
            {"filter": {'x': 42}, "projection": {'a': 1}, "skip": 5, "limit": 0, "sort": None}
        )
        self.assertEqual(
            Collection._find_args_compat({'x': 42}, {'a': 1}, 5, 6),
            {"filter": {'x': 42}, "projection": {'a': 1}, "skip": 5, "limit": 6, "sort": None}
        )
        self.assertEqual(
            Collection._find_args_compat({'x': 42}, 5, 6, {'a': 1}),
            {"filter": {'x': 42}, "projection": {'a': 1}, "skip": 5, "limit": 6, "sort": None,
             "cursor": False}
        )
        self.assertEqual(
            Collection._find_args_compat({'x': 42}, {'a': 1}, 5, 6, qf.sort([('s', 1)])),
            {"filter": {'x': 42}, "projection": {'a': 1}, "skip": 5, "limit": 6,
             "sort": qf.sort([('s', 1)])}
        )
        self.assertEqual(
            Collection._find_args_compat({'x': 42}, 5, 6, {'a': 1}, qf.sort([('s', 1)])),
            {"filter": {'x': 42}, "projection": {'a': 1}, "skip": 5, "limit": 6,
             "sort": qf.sort([('s', 1)]), "cursor": False}
        )
        self.assertEqual(
            Collection._find_args_compat({'x': 42}, 5, 6, {'a': 1}, qf.sort([('s', 1)]), True),
            {"filter": {'x': 42}, "projection": {'a': 1}, "skip": 5, "limit": 6,
             "sort": qf.sort([('s', 1)]), "cursor": True}
        )
        self.assertEqual(
            Collection._find_args_compat(spec={'x': 42}, filter=qf.sort([('s', 1)]), limit=6,
                                         fields={'a': 1}, skip=5),
            {"filter": {'x': 42}, "projection": {'a': 1}, "skip": 5, "limit": 6,
             "sort": qf.sort([('s', 1)]), "cursor": False}
        )
        self.assertEqual(
            Collection._find_args_compat(filter={'x': 42}, sort=qf.sort([('s', 1)]), limit=6,
                                         projection={'a': 1}, skip=5),
            {"filter": {'x': 42}, "projection": {'a': 1}, "skip": 5, "limit": 6,
             "sort": qf.sort([('s', 1)])}
        )


class TestUuid(unittest.TestCase):

    def setUp(self):
        self.conn = txmongo.MongoConnection(mongo_host, mongo_port, codec_options=CodecOptions(uuid_representation=UuidRepresentation.STANDARD))
        self.db = self.conn.mydb
        self.coll = self.db.conn

    @defer.inlineCallbacks
    def tearDown(self):
        yield self.conn.drop_database(self.db)
        yield self.conn.disconnect()

    @defer.inlineCallbacks
    def test_uuid_in_crud(self):
        task_id = uuid.uuid4()
        yield self.coll.insert({'task_id': task_id}, safe=True)

        doc = yield self.coll.find_one(fields={"_id": 0})
        self.assertEqual(doc, {'task_id': task_id})

        doc = yield self.coll.find_one({'task_id': task_id}, fields={"_id": 0})
        self.assertEqual(doc, {'task_id': task_id})

        new = uuid.uuid4()
        yield self.coll.update_one({'task_id': task_id}, {'$set': {'task_id': new}})
        doc = yield self.coll.find_one()
        self.assertEqual(doc['task_id'], new)

        yield self.coll.delete_one({'task_id': new})
        cnt = yield self.coll.count()
        self.assertEqual(cnt, 0)

    @defer.inlineCallbacks
    def test_uuid_in_batch(self):
        yield self.coll.batch.insert_many([{'task_id': uuid.uuid4()} for _ in range(10)])<|MERGE_RESOLUTION|>--- conflicted
+++ resolved
@@ -16,14 +16,9 @@
 Based on pymongo driver's test_collection.py
 """
 
-<<<<<<< HEAD
-=======
-from __future__ import absolute_import, division
-
 import uuid
 
 from bson import UuidRepresentation, CodecOptions
->>>>>>> 34c36357
 from pymongo import errors
 from twisted.internet import defer
 from twisted.trial import unittest

--- conflicted
+++ resolved
@@ -13,13 +13,8 @@
 # See the License for the specific language governing permissions and
 # limitations under the License.
 
-<<<<<<< HEAD
-=======
-from __future__ import absolute_import, division
-
 import os
 import string
->>>>>>> 01fa24ab
 import tempfile
 import shutil
 import random
@@ -32,11 +27,6 @@
 from twisted.python import failure
 
 from txmongo.connection import ConnectionPool
-
-<<<<<<< HEAD
-class Mongod:
-=======
->>>>>>> 01fa24ab
 
 class MongodProcess(ProcessProtocol, metaclass=ABCMeta):
     # FIXME: this message might change in future versions of MongoDB

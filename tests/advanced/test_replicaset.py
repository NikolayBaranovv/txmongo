--- conflicted
+++ resolved
@@ -13,12 +13,7 @@
 # See the License for the specific language governing permissions and
 # limitations under the License.
 
-<<<<<<< HEAD
-=======
-from __future__ import absolute_import, division
-
 import os
->>>>>>> 01fa24ab
 import signal
 from bson import SON
 from pymongo.errors import OperationFailure, AutoReconnect, ConfigurationError
